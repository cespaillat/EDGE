--- conflicted
+++ resolved
@@ -2831,13 +2831,8 @@
 
     """
 
-<<<<<<< HEAD
-    def dered(self, Av, Av_unc, law, datapath, rv=None, flux=1, lpath=commonpath, err_prop=1, UV = 0, clob = False, \
-        Mstar = None, Mref = None, Rstar = None, Rref = None, Tstar = None, Tref = None, dist = None):
-=======
     def dered(self, Av, law, datapath, Av_unc = 0, flux=1, lpath=commonpath, err_prop=0, UV = 0, clob = False, \
         Mstar = None, Mref = None, Rstar = None, Rref = None, Tstar = None, Tref = None, dist = None, save = True, verbose = True):
->>>>>>> a22ed4b4
         """
         Deredden the spectra/photometry present in the object, and then convert to TTS_Obs structure.
         This function is adapted from the IDL procedure 'dered_calc.pro' (written by Melissa McClure).
@@ -3005,18 +3000,12 @@
 
 
             if 'err' in self.spectra[specKey].keys():
-<<<<<<< HEAD
-                spec_unc    = np.float64(spec_flux*np.sqrt(((self.spectra[specKey]['err']/self.spectra[specKey]['lFl'])\
-                                         **2.) + (((0.4*math.log(10)*extInterpolated*Av_unc)/(AvoAj))**2.)) )
-
-=======
                 if err_prop:
                     spec_unc    = np.float64(spec_flux*np.sqrt(((self.spectra[specKey]['err']/self.spectra[specKey]['lFl'])**2.) + (((0.4*math.log(10)*extInterpolated*Av_unc)/(AvoAj))**2.)) )
                     print('Uncertainties in Av should not be treated as random uncertainties, they are systematic!')
                 else:
                     spec_unc    = np.float64(self.spectra[specKey]['err']*10.0**(0.4*A_lambda))
                     
->>>>>>> a22ed4b4
             else:
                 spec_unc    = None
 
