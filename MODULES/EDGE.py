#!/usr/bin/env python
# Created by Dan Feldman and Connor Robinson for analyzing data from Espaillat Group research models.

#---------------------------------------------IMPORT RELEVANT MODULES--------------------------------------------
import numpy as np
import matplotlib.pyplot as plt
from astropy.io import fits
import os
import itertools
import math
import _pickle as cPickle
import pdb
import copy
from glob import glob
import util
#----------------------------------------------PLOTTING PARAMETERS-----------------------------------------------
# Regularizes the plotting parameters like tick sizes, legends, etc.
plt.rc('xtick', labelsize='medium')
plt.rc('ytick', labelsize='medium')
#plt.rc('text', usetex=True)
plt.rc('legend', fontsize=10)
plt.rc('axes', labelsize=15)
plt.rc('figure', autolayout=True)

#-----------------------------------------------------PATHS------------------------------------------------------
# Folders where model output data and observational data can be found:
edgepath        = os.path.dirname(os.path.realpath(__file__))+'/'
commonpath      = edgepath+'/../COMMON/'
datapath        = '/Users/Connor/Desktop/Research/iceline/data/'
figurepath      = '/Users/danfeldman/Orion_Research/Orion_Research/CVSO_4Objs/Models/Full_CVSO_Grid/CVSO58_sil/'
shockpath       = '/Users/danfeldman/Orion_Research/Orion_Research/CVSO_4Objs/ob1bspectra/'

#---------------------------------------------INDEPENDENT FUNCTIONS----------------------------------------------
# A function is considered independent if it does not reference any other function or class in this module.
# Many of the original functions present here have been moved to util
def keyErrHandle(func):
    """
    A decorator to allow methods and functions to have key errors, and to print the failed key.
    """

    def handler(*args, **kwargs):
        try:
            func(*args, **kwargs)
        except KeyError as badKey:
            print('Key error was encountered. The missing key is: ' + str(badKey))
            return 0
        else:
            return 1
    return handler


#----------------------------------------------DEPENDENT FUNCTIONS-----------------------------------------------
# A function is considered dependent if it utilizes either the above independent functions, or the classes below.
def look(obs, model=None, jobn=None, save=0, savepath=figurepath, colkeys=None, diskcomb=0, msize=7.0, xlim=[2e-1, 2e3], ylim=[1e-15, 1e-9], params=1, leg=1, odustonly = 0):
    """
    Creates a plot of a model and the observations for a given target.

    INPUTS
    model: The object containing the target's model. Should be an instance of the TTS_Model class. This is an optional input.
    obs: The object containing the target's observations. Should be an instance of the TTS_Obs class.
    jobn: The job number you want to use when you save the plot, if different than the one listed in the model.
    save: BOOLEAN -- If 1 (True), will save the plot in a pdf file. If 0 (False), will output to screen.
    savepath: The path that a saved PDF file will be written to. This is defaulted to the hard-coded figurepath at top of this file.
    colkeys: An optional input array of color strings. This can be used to overwrite the normal color order convention. Options include:
             p == purple, r == red, m == magenta, b == blue, c == cyan, l == lime, t == teal, g == green, y == yellow, o == orange,
             k == black, w == brown, v == violet, d == gold, n == pumpkin, e == grape, j == jeans, s == salmon
             If not specified, the default order will be used, and once you run out, we'll have an error. So if you have more than 18
             data types, you'll need to supply the order you wish to use (and which to repeat). Or you can add new colors using html tags
             to the code, and then update this header.
    diskcomb: BOOLEAN -- If 1 (True), will combine outer wall and disk components into one for plotting. If 0 (False), will separate.
    xlim: A list containing the lower and upper x-axis limits, respectively. Has default values.
    ylim: A list containing the lower and upper y-axis limits, respectively. Has default values.
    params: BOOLEAN -- If 1 (True), the parameters for the model will be printed on the plot.
    leg: BOOLEAN -- If 1 (True), the legend will be printed on the plot.

    OUTPUT
    A plot. Can be saved or plotted to the screen based on the "save" input parameter.
    """

    photkeys            = obs.photometry.keys()         # obs.photometry and obs.spectra are dictionaries.
    speckeys            = obs.spectra.keys()
    colors              = {'p':'#7741C8', 'r':'#F50C0C', 'm':'#F50CA3', 'b':'#2B0CF5', 'c':'#0CE5F5', 'l':'#33F50C', 't':'#4DCE9B', \
                           'g':'#1D5911', 'y':'#BFB91E', 'o':'#F2A52A', 'k':'#060605', 'w':'#5A3A06', 'v':'#BD93D2', 'd':'#FFD900', \
                           'n':'#FF7300', 'e':'#9A00FA', 'j':'#00AAFF', 's':'#D18787'}
    if colkeys == None:
        colkeys         = ['p', 'r', 'o', 'b', 'c', 'm', 'g', 'y', 'l', 'k', 't', 'w', 'v', 'd', 'n', 'e', 'j', 's']    # Order in which colors are used

    # Let the plotting begin!
    if save == 0:
        plt.clf()
    plt.figure(1)

    # Plot the spectra first:
    for sind, skey in enumerate(speckeys):
        if 'err' not in obs.spectra[skey].keys():
            plt.plot(obs.spectra[skey]['wl'], obs.spectra[skey]['lFl'], 'o', mew=1.0, markersize=3, \
                     mfc=colors[colkeys[sind]], mec= colors[colkeys[sind]], label=skey)
        else:
            plt.errorbar(obs.spectra[skey]['wl'], obs.spectra[skey]['lFl'], yerr=obs.spectra[skey]['err'], \
                         mec=colors[colkeys[sind]], fmt='o', mfc=colors[colkeys[sind]], mew=1.0, markersize=2, \
                         ecolor=colors[colkeys[sind]], elinewidth=0.5, capsize=1.0, label=skey)

    # Next is the photometry:
    for pind, pkey in enumerate(photkeys):
        # If an upper limit only:
        if pkey in obs.ulim:
            plt.plot(obs.photometry[pkey]['wl'], obs.photometry[pkey]['lFl'], 'v', \
                     color=colors[colkeys[pind+len(speckeys)]], markersize=msize, label=pkey, zorder=pind+10)
        # If not an upper limit, plot as normal:
        else:
            if 'err' not in obs.photometry[pkey].keys():
                plt.plot(obs.photometry[pkey]['wl'], obs.photometry[pkey]['lFl'], 'o', mfc='w', mec=colors[colkeys[pind+len(speckeys)]], mew=1.0,\
                         markersize=msize, label=pkey, zorder=pind+10)
            else:
                plt.errorbar(obs.photometry[pkey]['wl'], obs.photometry[pkey]['lFl'], yerr=obs.photometry[pkey]['err'], \
                             mec=colors[colkeys[pind+len(speckeys)]], fmt='o', mfc='w', mew=1.0, markersize=msize, \
                             ecolor=colors[colkeys[pind+len(speckeys)]], elinewidth=2.0, capsize=3.0, label=pkey, zorder=pind+10)

    # Now, the model (if a model supplied):
    if model != None:
        if model.components['phot']: # stellar photosphere
            plt.plot(model.data['wl'], model.data['phot'], ls='--', c='b', linewidth=2.0, label='Photosphere')

        if model.components['dust']: # optically thin dust
            plt.plot(model.data['wl'], model.data['dust'], ls='--', c='#F80303', linewidth=2.0, label='Opt. Thin Dust')

        if model.components['wall']: # wall for TTS model
            plt.plot(model.data['wl'], model.data['iwall']*model.wallH/model.altinh, ls='--', c='#53EB3B', linewidth=2.0, label='Wall')

        if model.components['disk']: # disk for TTS model (full or transitional disk)
            plt.plot(model.data['wl'], model.data['disk'], ls ='--', c = '#f8522c', linewidth = 2.0, label = 'Disk')

        if model.components['iwall']: # inner wall for PTD model (pretransitional disk)
            plt.plot(model.data['wl'], model.data['iwall']*model.wallH/model.iwallH, ls='--', c='#53EB3B', linewidth=2.0, label='Inner Wall')

        if model.components['idisk']: # inner disk for PTD model
            plt.plot(model.data['wl'], model.data['idisk'], ls ='--', c = '#f8522c', linewidth = 2.0, label = 'Inner Disk')

        if model.components['owall'] and diskcomb == 0: # outer wall for PTD model
            plt.plot(model.data['wl'], model.data['owall']*model.owallH, ls='--', c='#E9B021', linewidth=2.0, label='Outer Wall')

        if model.components['odisk']: # outer disk for PTD model
            if diskcomb:
                try:
                    diskflux = model.data['owall']*model.owallH + model.data['odisk']
                except KeyError:
                    print('LOOK: Error, tried to combine outer wall and disk components but one component is missing!')
                else:
                    plt.plot(model.data['wl'], diskflux, ls='--', c='#8B0A1E', linewidth=2.0, label='Outer Disk')
            else:
                plt.plot(model.data['wl'], model.data['odisk'], ls ='--', c = '#024747', linewidth = 2.0, label = 'Outer Disk')

        if model.components['scatt']: # scattered light component
            plt.plot(model.data['wl'], model.data['scatt'], ls='--', c='#7A6F6F', linewidth=2.0, label='Scattered Light')

        if model.components['shock']: # accretion shock
            plt.plot(model.data['WTTS']['wl'], model.data['WTTS']['lFl'], c='b', linewidth=2.0, zorder=1, label='WTTS Photosphere')
            plt.plot(model.data['shock']['wl'], model.data['shock']['lFl'], c=colors['j'], linewidth=2.0, zorder=2, label='MagE')
            plt.plot(model.data['shockLong']['wl'], model.data['shockLong']['lFl'], c=colors['s'], linewidth=2.0, zorder=2, label='Shock Model')

        if model.components['total']: # total flux
            plt.plot(model.data['wl'], model.data['total'], c='k', linewidth=2.0, label='Combined Model')

    # Now, the relevant meta-data:
    if model != None:
        if params:
            if odustonly == False:
                plt.figtext(0.60,0.88,'d2g = '+ str(model.d2g), color='#010000', size='9')
                plt.figtext(0.60,0.85,'Eps = '+ str(model.eps), color='#010000', size='9')
                plt.figtext(0.60,0.82,'Rin = '+ str(model.rin), color='#010000', size='9')
                plt.figtext(0.60,0.79,'Altinh = '+ str(model.wallH), color='#010000', size='9')
                plt.figtext(0.80,0.88,'Alpha = '+ str(model.alpha), color='#010000', size='9')
                plt.figtext(0.80,0.85,'Rout = '+ str(model.rdisk), color='#010000', size='9')
                plt.figtext(0.80,0.82,'Mdot = '+ str(model.mdot), color='#010000', size='9')
                plt.figtext(0.40,0.85,'Amax = '+ str(model.amax), color='#010000', size='9')
                plt.figtext(0.40,0.82,'Amaxb = '+ str(model.amaxb), color='#010000', size='9')
                try:
                    plt.figtext(0.40,0.88,r'M$_{disk}$ = '+ str(round(model.diskmass,5)), color='#010000', size='9')
                except TypeError:
                    plt.figtext(0.40,0.88,r'M$_{disk}$ = '+ model.diskmass, color='#010000', size='9')
                # If we have an outer wall height:
                try:
                    plt.figtext(0.80,0.79,'AltinhOuter = '+ str(model.owallH), color='#010000', size='9')
                except AttributeError:
                    plt.figtext(0.60,0.76,'IWall Temp = '+ str(model.temp), color='#010000', size='9')
                else:
                    plt.figtext(0.60,0.76,'IWall Temp = '+ str(model.itemp), color='#010000', size='9')
                    plt.figtext(0.80,0.76,'OWall Temp = '+ str(model.temp), color='#010000', size='9')
                if model.components['idisk']:
                    plt.figtext(0.60, 0.73, 'IDisk Rout = '+str(model.irdisk), color = '#010000', size = '9')
                    plt.figtext(0.80, 0.73, 'IDisk Jobn = '+str(model.ijobn), color = '#010000', size = '9')

    # Lastly, the remaining parameters to plotting (mostly aesthetics):
    plt.xscale('log')
    plt.yscale('log')
    plt.xlim(xlim[0], xlim[1])
    plt.ylim(ylim[0], ylim[1])
    plt.ylabel(r'${\rm \lambda F_{\lambda}\; (erg\; s^{-1}\; cm^{-2})}$')
    plt.xlabel(r'${\rm {\bf \lambda}\; (\mu m)}$')
    plt.title(obs.name.upper())
    if leg:
        plt.legend(loc=3, numpoints = 1,fontsize=9)

    # Should we save or should we plot?
    if save:
        if jobn == None:
            try:
                jobstr      = str(model.jobn).zfill(model.fill)
            except AttributeError:
                plt.savefig(savepath + obs.name.upper() + '_obsdata' + '.pdf', dpi=300)
            else:
                plt.savefig(savepath + obs.name.upper() + '_' + jobstr + '.pdf', dpi=300)
        else:
            try:
                jobstr      = str(jobn).zfill(model.fill)
            except AttributeError:
                plt.savefig(savepath + obs.name.upper() + '_obsdata' + '.pdf', dpi=300)
            else:
                plt.savefig(savepath + obs.name.upper() + '_' + jobstr + '.pdf', dpi=300)
        plt.clf()
    else:
        plt.show()

    return

def searchJobs(target, dpath=datapath, **kwargs):
    """
    Searches through the job file outputs to determine which jobs (if any) matches the set of input parameters.

    INPUTS
    target: The name of the target we're checking against (e.g., cvso109, DMTau, etc.).
    **kwargs: Any keyword arguments (kwargs) supplied. These should correspond to the header filenames (not case sensitive). The code
              will loop through each of these kwargs and see if they all match.

    OUTPUTS
    job_matches: A numpy array containing all the jobs that matched the kwargs. Can be an empty array, single value array, or
                 multivalued array. Will contain matches by their integer number.
    """

    print('THIS MIGHT BE DEFUNCT!')

    job_matches         = np.array([], dtype='str')
    targList = glob(dpath+'*')
    targList = [x[len(dpath):] for x in targList]

    # Pop out all files that do not correspond to jobs:
    not_data            = []
    for f in targList:
        if f.startswith(target+'_') and f.endswith('.fits'):
            continue
        else:
            not_data.append(targList.index(f))
    for ind, val in enumerate(not_data):
        targList.pop(val - ind)

    # Now go through the list and find any jobs matching the desired input parameters:
    for jobi, job in enumerate(targList):
        if 'OTD' in job:
            continue
        fitsF           = fits.open(dpath+job)
        header          = fitsF[0].header
        for kwarg, value in kwargs.items():
            if header[kwarg.upper()] != value:
                break
        else:
            # Check if three or four string number:
            if job[-9] == '_':
                job_matches = np.append(job_matches, job[-8:-5])
            else:
                job_matches = np.append(job_matches, job[-9:-5])
        fitsF.close()

    return job_matches

def loadPickle(name, picklepath=datapath, num=None, red=0, fill = 3, py2 = False):
    """
    Loads in a pickle saved from the TTS_Obs class.

    INPUTS
    name: The name of the object whose observations are stored in the pickle.
    picklepath: The directory location of pickle. Default path is datapath, defined at top of this module.
    num: An optional number provided if there are multiple pickles for this object and you want to load a specific one.
    red: If loading in a red object use this
    fill: Zero padding on job numbers
    py2: If using pickles created with python2 set this flag to True

    OUTPUT
    pickle: The object containing the data loaded in from the pickle.
    """

    if py2:
        if red:
            if num == None:
                # Check if there is more than one
                flist = glob(picklepath+'*')
                flist = [x[len(picklepath):] for x in flist]
                if (name + '_red_1.pkl') in flist:
                    print('LOADPICKLE: Warning! There is more than one pickle file for this object! Make sure it is the right one!')
                f               = open(picklepath+name+'_red.pkl', 'rb')
                pickle          = cPickle.load(f, encoding = 'latin1')
                f.close()
            elif num != None:
                f               = open(picklepath+name+'_red_'+str(num).zfill(fill)+'.pkl', 'rb')
                pickle          = cPickle.load(f, encoding = 'latin1')
                f.close()
            return pickle
        else:
            if num == None:
                # Check if there is more than one
                flist = glob(picklepath+'*')
                flist = [x[len(picklepath):] for x in flist]
                if (name + '_obs_1.pkl') in flist:
                    print('LOADPICKLE: Warning! There is more than one pickle file for this object! Make sure it is the right one!')
                f               = open(picklepath+name+'_obs.pkl', 'rb')
                pickle          = cPickle.load(f, encoding = 'latin1')
                f.close()
            elif num != None:
                f               = open(picklepath+name+'_obs_'+str(num).zfill(fill)+'.pkl', 'rb')
                pickle          = cPickle.load(f, encoding = 'latin1')
                f.close()

    else:
        if red:
            if num == None:
                # Check if there is more than one
                flist = glob(picklepath+'*')
                flist = [x[len(picklepath):] for x in flist]
                if (name + '_red_1.pkl') in flist:
                    print('LOADPICKLE: Warning! There is more than one pickle file for this object! Make sure it is the right one!')
                f               = open(picklepath+name+'_red.pkl', 'rb')
                pickle          = cPickle.load(f)
                f.close()
            elif num != None:
                f               = open(picklepath+name+'_red_'+str(num).zfill(fill)+'.pkl', 'rb')
                pickle          = cPickle.load(f)
                f.close()
            return pickle
        else:
            if num == None:
                # Check if there is more than one
                flist = glob(picklepath+'*')
                flist = [x[len(picklepath):] for x in flist]

                if (name + '_obs_1.pkl') in flist:
                    print('LOADPICKLE: Warning! There is more than one pickle file for this object! Make sure it is the right one!')
                f               = open(picklepath+name+'_obs.pkl', 'rb')
                pickle          = cPickle.load(f)
                f.close()
            elif num != None:
                f               = open(picklepath+name+'_obs_'+str(num).zfill(fill)+'.pkl', 'rb')
                pickle          = cPickle.load(f)
                f.close()

    return pickle

def loadObs(name, datapath = datapath):
    '''
    Loads in a fits file saved from the TTS_Obs class and places that information into a TTS_obs object

    INPUTS:
        name: [string] name of the object stored in the fits file

    OPTIONAL INPUTS:
        datapath: [string] Location of the fits file. Default is the datapath

    AUTHOR:
        Connor Robinson, October 19th, 2017
    '''

    #Read in the object
    HDU = fits.open(datapath+name+'_obs.fits')

    #Create the empty TTS_Obs object
    obj = TTS_Obs(name)

    #Extract the unique instrument keys
    photkeys = list(np.unique(HDU[1].data['instrument']))
    speckeys = list(np.unique(HDU[2].data['instrument']))

    #Extract if keys are upper limits
    ulim = HDU[1].data['ulim']

    #Add photometry
    for pkey in photkeys:
        #If there are upper limits, then save the photometry as upper limits. Note that as it stands, if one point is upper limit then all
        #points are assumed to be upper limits. Not ideal, but this is already assumed in other parts of the code.
        obj.add_photometry(pkey, HDU[1].data['wl'][HDU[1].data['instrument'] == pkey], HDU[1].data['lFl'][HDU[1].data['instrument'] == pkey], \
            HDU[1].data['err'][HDU[1].data['instrument'] == pkey], ulim = (np.sum(ulim[HDU[1].data['instrument'] == pkey]) > 1))

    #Add spectra
    for skey in speckeys:
        obj.add_spectra(skey, HDU[2].data['wl'][HDU[2].data['instrument'] == skey], HDU[2].data['lFl'][HDU[2].data['instrument'] == skey], HDU[2].data['err'][HDU[2].data['instrument'] == skey])

    return obj

def job_file_create(jobnum, path, fill=3, iwall=0, sample_path = None, image = False, **kwargs):
    """
    Creates a new job file that is used by the D'Alessio Model.

    INPUTS
    jobnum: The job number used to name the output job file.
    path: The path containing the sample job file (if sample_path is not used), and ultimately, the output.
    fill: Pads the output file such that the name will be jobXXX if 3, jobXXXX if 4, etc.
    iwall: BOOLEAN -- if True (1), output will turn off switches so we just run as inner wall.
    image: BOOLEAN -- if True, it will create a job_file for an image instead of an SED.
    sample_path: The path containing the sample job file. If not set, the job_sample will be searched in path.
    **kwargs: The keywords arguments used to make changes to the sample file. Available
              kwargs include:
        amaxs - maximum grain size in disk
        epsilon - settling parameter
        mstar - mass of protostar
        tstar - effective temperature of protostar
        rstar - radius of protostar
        dist - distance to the protostar (or likely, the cluster it's in)
        mdot - the mass accretion rate of protostellar system
        mdotstar - the mass accretion rate onto the star. Usually same as mdot but not required.
        tshock - the temperature of the shock
        alpha - the alpha viscosity parameter
        mui - the cosine of the inclination angle
        rdisk - the outer radius of the disk
        labelend - the labelend of all output files when job file is run
        temp - the temperature of the inner wall
        altinh - the height of the inner wall in scale heights
        fracolive - the fractional abundance of amorphous olivine
        fracpyrox - the fractional abundance of amorphous pyroxene
        fracforst - the fractional abundance of crystalline forsterite
        fracent - the fractional abundance of crystalline enstatite
        lamaxb - string for maximum grain size in the disk midplane (currently accepts '1mm' and '1cm')
        amaxw - maximum grain size in the wall. If not supplied, code will assume that it is the same as the the grain size in the disk
        d2g - Dust to gas mass ratio

        Some can still be included, such as dust grain compositions. They just aren't
        currently supported. If any supplied kwargs are unused, it will print at the end.

    OUTPUT
    A job file with the name jobXXX, where XXX is the three-string number from 001 - 999. If
    No formal outputs are returned by this function; the file is created in the path directory.
    """
    # If sample_path has not been set, it is assumed to be path
    if sample_path == None:
        sample_path = path
    # Is this a jobfile for an image or an SED?
    if image:
        sample = 'job_image'
    else:
        sample = 'job_sample'

    # First we have to make sure that the job_sample file has been "fixed" for the \r issue:
    os.system("cat " + sample_path + sample + " | tr -d '\r' > " + sample_path + sample + "2")
    os.system("mv " + sample_path + sample + "2 " + sample_path + sample)

    # Next, let's read in the sample job file so we have a template:
    job_file = open(sample_path+sample, 'r')
    fullText = job_file.readlines()     # All text in a list of strings
    job_file.close()

    text = ''.join(fullText)

    if len(fullText) == 0:
        raise ValueError('JOB_FILE_CREATE: job_sample file missing/empty!')

    #First change alpha is present in kwargs
    if 'amaxs' in kwargs:
        #Break grain size into something parsable
        amaxVal = kwargs['amaxs']
        if amaxVal != 10 and amaxVal != 100:
            amaxStr = str(amaxVal)
        elif amaxVal == 10:
            amaxStr = '10'
        elif amaxVal == 100:
            amaxStr = '100'

        #Add a # to the one that was missing one
        start = text.find('\nset AMAXS=')
        text = text[:start+1]+'#'+text[start+1:]

        start = text[start:].find('\nset lamaxs') + start
        text = text[:start+1]+'#'+text[start+1:]

        #Now remove the # for the selected grain size
        start = text.find("#set AMAXS='"+amaxStr)
        text = text[:start] + text[start+1:]

        start = text[start:].find('#set lamaxs=') + start
        text = text[:start] + text[start+1:]

        del kwargs['amaxs']


    #Now handle the case of the wall having different grain sizes.
    if 'amaxw' in kwargs:
        #Break grain size into something parsable
        amaxwVal = kwargs['amaxw']


        if amaxwVal != 10 and amaxwVal != 100:
            amaxwStr = str(amaxwVal)
        elif int(amaxwVal) == 10:
            amaxwStr = '10'
        elif amaxwVal == 100:
            amaxwStr = '100'

        #Add a # to the one that was missing one
        start = text.find('\nset AMAXW=')
        text = text[:start+1]+'#'+text[start+1:]

        start = text[start:].find('\nset lamaxw') + start
        text = text[:start+1]+'#'+text[start+1:]

        #Now remove the # for the selected grain size
        start = text.find("#set AMAXW='"+amaxwStr)
        text = text[:start] + text[start+1:]

        start = text[start:].find('#set lamaxw=') + start
        text = text[:start] + text[start+1:]

        del kwargs['amaxw']


    #Handles the case where amaxw is not supplied by assuming making it the same as amax
    else:
        #Add a # to the one that was missing one
        start = text.find('\nset AMAXW=')
        text = text[:start+1]+'#'+text[start+1:]

        start = text[start:].find('\nset lamaxw') + start
        text = text[:start+1]+'#'+text[start+1:]

        #Now remove the # for the selected grain size
        start = text.find("#set AMAXW=$AMAXS")
        text = text[:start] + text[start+1:]

        start = text[start:].find('#set lamaxw=') + start
        text = text[:start] + text[start+1:]



    # Now, we examine the epsilon parameter if a value provided:
    if 'epsilon' in kwargs:
        epsVal = kwargs['epsilon']
        epsStr = str(epsVal)

        #Add # to the one that was missing one
        start = text.find('\nset EPS=')
        text = text[:start+1]+'#'+text[start+1:]

        start = text[start:].find('\nset epsilonbig') + start
        text = text[:start+1]+'#'+text[start+1:]

        #Now remove the # for the selected epsilon value
        start = text.find("#set EPS='"+epsStr)
        text = text[:start] + text[start+1:]

        start = text[start:].find('#set epsilonbig=') + start
        text = text[:start] + text[start+1:]

        del kwargs['epsilon']


    #Now go through the rest of the parameters
    dummykwargs = copy.deepcopy(kwargs)
    for param in dummykwargs:

        #Remove the used kwarg
        del kwargs[param]

        #Set up the parameter
        paramstr = str(dummykwargs[param])
        if param != 'labelend' and param != 'lamaxb':
            param  = param.upper()
        if param == 'DIST':
            param = 'DISTANCIA'

        #Fix the special case of lamaxb
        if param == 'lamaxb':
            amaxdict={'500':'500', '1mm':'1000', '2mm':'2000', '5mm':'5000', '1cm':'10000','2cm':'20000'}
            paramstr = amaxdict[dummykwargs[param]]

            start = text.find('set '+param+"='") + len('set '+param+"='")
            end = start + len(text[start:].split("'")[0])
            text = text[:start]+'amax'+dummykwargs[param]+text[end:]

            start = text.find("set AMAXB='") + len("set AMAXB='")
            end = start + len(text[start:].split("'")[0])
            text = text[:start]+paramstr +text[end:]

        #Fix the special case of temp + Tshock
        elif param == 'TEMP' or param == 'TSHOCK':
            start = text.find('set '+param+"=") + len('set '+param+"=")
            end = start + len(text[start:].split(".")[0])
            text = text[:start]+paramstr+text[end:]
        #Fix the special case of altinh
        elif param == 'ALTINH':
            start = text.find('set '+param+'=') + len('set '+param+'=')
            end = start + len(text[start:].split("#")[0])
            text = text[:start]+paramstr+'    '+text[end:]
        #Fix the special case of MDOTSTAR (Sometimes it is $MDOT)
        elif param == 'MDOTSTAR':
            start = text.find('set '+param+'=') + len('set '+param+'=')
            end = start + len(text[start:].split("#")[0])
            text = text[:start]+"'"+paramstr+"'"+' '+text[end:]
        elif param == 'D2G':
            start = text.find('set '+param+'=') + len('set '+param+'=')
            end = start + len(text[start:].split("\n")[0])
            text = text[:start]+paramstr+text[end:]

        #Change the rest
        else:
            #Fix some names
            if param == 'FRACOLIVE':
                param = 'AMORPFRAC_OLIVINE'
            elif param == 'FRACPYROX':
                param = 'AMORPFRAC_PYROXENE'
            elif param == 'FRACFORST':
                param = 'FORSTERITE_FRAC'
            elif param == 'FRACENT':
                param = 'ENSTATITE_FRAC'

            start = text.find('set '+param+"='") + len('set '+param+"='")
            end = start + len(text[start:].split("'")[0])

            #Replace the parameter
            text = text[:start]+paramstr+text[end:]

    if iwall:

        turnoff = ['IPHOT', 'IOPA', 'IVIS', 'IIRR', 'IPROP', 'ISEDT']

        for switch in turnoff:
            start = text.find('set '+switch+"='") + len('set '+switch+"='")
            end = start + len(text[start:].split("'")[0])
            text = text[:start] + '0' + text[end:]

    outtext = [s + '\n' for s in text.split('\n')]

    # Once all changes have been made, we just create a new job file:
    string_num  = str(jobnum).zfill(fill)
    newJob      = open(path+'job'+string_num, 'w')
    newJob.writelines(outtext)
    newJob.close()

    # Lastly, check for unused kwargs that may have been misspelled:
    if len(kwargs) != 0:
        print('JOB_FILE_CREATE: Unused kwargs, could be mistakes:')
        print(kwargs.keys())

    return

def job_optthin_create(jobn, path, fill=3, sample_path = None, **kwargs):
    """
    Creates a new optically thin dust job file.

    INPUTS
    jobn: The job number used to name the output job file.
    path: The path containing the sample job file (if sample_path is not used), and ultimately, the output.
    fill: Pads the output file such that the name will be job_optthinXXX if 3, job_optthinXXXX if 4, etc
    sample_path: The path containing the sample job file. If not set, the job_sample will be searched in path.
    **kwargs: The keywords arguments used to make changes to the sample file. Available
              kwargs include:
        amax - maximum grain size
        tstar - effective temperature of protostar
        rstar - radius of protostar
        dist - distance to the protostar (or likely, the cluster it's in)
        mui - the cosine of the inclination angle
        rout - the outer radius
        rin - the inner radius
        labelend - the labelend of all output files when job file is run
        tau - optical depth, I think
        power - no idea what this one is
        fudgeorg - don't know this one either
        fudgetroi - or this one...should probably look this up
        fracsil - fraction of silicates by mass
        fracent - fraction of enstatite by mass
        fracforst - fraction of forsterite by mass
        fracamc - fraction of amorphous carbon by mass
        fracice - fraction of ice by mass (I assume?)

        Some can still be included, such as dust grain compositions. They just aren't
        currently supported. If any supplied kwargs are unused, it will print at the end.

    OUTPUT
    A job file with the name job_optthinXXX, where XXX is the three-string number from 001 - 999. If
    No formal outputs are returned by this function; the file is created in the path directory.
    """

    # If sample_path has not been set, it is assumed to be path
    if sample_path == None:
        sample_path = path
    # First, load in the sample job file for a template:
    job_file = open(sample_path+'job_optthin_sample', 'r')
    fullText = job_file.readlines()     # All text in a list of strings
    job_file.close()

    text = ''.join(fullText)

    # Now we run through the list of changes desired and change them:
    # If we want to change amax:
    if 'amax' in kwargs:
        #Break the grain size into something parsable
        amaxVal = kwargs['amax']
        del kwargs['amax']
        if amaxVal != 10 and amaxVal != 100 and amaxVal != 1000:
            amaxStr = str(amaxVal)
            start = amaxStr.find('.')
            amaxStr = amaxStr[:start]+'p'+amaxStr[start+1:]
        elif amaxVal == 10:
            amaxStr = '10'
        elif amaxVal == 100:
            amaxStr = '100'
        elif amaxVal == 1000:
            amaxStr = '1000'

        #add a pound sign to the one that was missing one.
        start = text.find('\nset lamax')
        text = text[:start+1]+'#'+text[start+1:]

        #Remove the pound sign for the grain size we want
        start = text.find("#set lamax='amax"+amaxStr+"'")
        text = text[:start] + text[start+1:]

    # Now we can cycle through the easier changes desired:
    dummykwargs = copy.deepcopy(kwargs)
    for param in dummykwargs:

        #Remove the used kwarg
        del kwargs[param]

        #Set up the parameter
        paramstr = str(dummykwargs[param])

        if param != 'labelend':
            param  = param.upper()
        if param == 'DIST':
            param = 'DISTANCIA'
        if param == 'TAU':
            param = 'TAUMIN'

        #Find region of text to replace
        start = text.find('set '+param+"='") + len('set '+param+"='")
        end = start + len(text[start:].split("'")[0])

        #Replace the parameter
        text = text[:start]+paramstr+text[end:]

    #Turn the text into something that can be written out:
    outtext = [s + '\n' for s in text.split('\n')]

    # Once all changes have been made, we just create a new optthin job file:
    string_num  = str(jobn).zfill(fill)
    newJob      = open(path+'job_optthin'+string_num, 'w')
    newJob.writelines(outtext)
    newJob.close()

    # Lastly, check for unused kwargs that may have been misspelled:
    if len(kwargs) != 0:
        print('JOB_OPTTHIN_CREATE: Unused kwargs, could be mistakes:')
        print(kwargs.keys())

    return

def create_runall(jobstart, jobend, clusterpath, optthin = False, outpath = '', commonpath = commonpath, fill = 3):
    '''
    create_runall()

    INPUTS:
        jobstart: [int] First job file in grid
        jobsend: [int] Last job file in grid

    OPTIONAL INPUTS:
        optthin: [Boolean] Set to True for optically thin dust models.
        outpath: [String] Location of where the runall script should be sent. Default is current directory.
        edgepath: [String] Path to where the runall_template file is located. Default is the edge director
    '''
    #Now write the runall script
    runallfile = open(commonpath+'runall_template', 'r')
    fulltext = runallfile.readlines()     # All text in a list of strings
    runallfile.close()

    #Turn it into one large string
    text = ''.join(fulltext)

    #Replace the path
    start = text.find('cd ')+len('cd ')
    end = start +len(text[start:].split('\n')[0])
    text = text[:start] + clusterpath + text[end:]

    #Replace the jobstart
    start = text.find('#qsub -t ')+len('#qsub -t ')
    end = start +len(text[start:].split('-')[0])
    text = text[:start] + str(int(jobstart)) + text[end:]

    #Replace the job end
    start = text.find('#qsub -t '+str(int(jobstart))+'-')+len('#qsub -t '+str(int(jobstart))+'-')
    end = start +len(text[start:].split(' runall.csh')[0])
    text = text[:start] + str(int(jobend)) + text[end:]

    #Replace fill
    start = text.find('job%0')+len('job%0')
    end = start +len(text[start:].split('d" $SGE_TASK_ID')[0])
    text = text[:start] + str(int(fill)) + text[end:]

    #If the job is optically thin, replace job
    if optthin:
        start = text.find('job%0')
        end = start+len('job%0')
        text = text[:start]+'job_optthin%0'+text[end:]

    #Turn the text back into something that can be written out
    outtext = [s + '\n' for s in text.split('\n')]

    #Write out the runall file
    newrunall = open(outpath+'runall.csh', 'w')
    newrunall.writelines(outtext)
    newrunall.close()

def model_rchi2(obj, model, obsNeglect=[], wp=0.0, non_reduce=1, verbose = 1):
    """
    Calculates a reduced chi-squared goodness of fit.

    INPUTS
    obj: The object containing the observations we are comparing to. Is an instance of TTS_Obs()
    model: The model to test. Must be an instance of TTS_Model(), with a calculated total.
    obsNeglect: A list of all the observations keys that you don't wish to be considered.
    wp: The weight option you'd like to use for your photometry's chi2 calculation. The
            weight for the spectra will just be 1 - wp. Default is .5 for each.
    non_reduce: BOOLEAN -- if True (1), will calculate a normal chi squared (not reduced).
                If this is the case, the weighting will be 1 for the photometry, and for the
                spectra will be the number of photometric points / number of spectra points.

    OUTPUT
    total_chi: The value for the reduced chi-squared test on the model.

    NOTE:
    If synthetic fluxes want to be used when computing the chi square, these keywords
    need to be used when adding photometry:
    'CVSO', 'IRAC', 'MIPS', 'CANA', 'PACS', 'WISE', '2MASS'

    New instruments can be added with time. If any instrument is added,
    the instrKeylist should be updated in calc_filters and in add_photometry.
    """

    #Make observation files backwards compatible
    if 'phot_dens' not in dir(obj):
        obj.phot_dens = 0.0
    if 'spec_dens' not in dir(obj):
        obj.spec_dens = {}

    #First check to see if there is a total component
    if 'total' not in model.data:
        if verbose:
            print("MODEL_RCHI2: Model "+model.jobn+" does not have 'total' values, returning...")
        return -1

    #If a single set of data is given as a string for obsNeglect, turn it into a list
    if type(obsNeglect) == 'str':
        obsNeglect = [obsNeglect]

    #Get number of spectra keys in the neglected objects
    specneglect = np.sum([key in obj.spectra.keys() for key in obsNeglect])

    # We compute the chi2 for the photometry and the spectra separately.
    # Start with photometry:
    chiSF = []
    chiP = []
    wavelength = []
    flux = []
    errs = []
    max_lambda = 0.0
    min_lambda = 1e10 # A big number

    #If difference in wavelengths of instruments in photometry and calc_filters are greater than this, code will raise an error
    threshold = 0.1

    for obsKey in obj.photometry.keys():
        if obsKey in obsNeglect:
            # In order to be safe, we reset phot_dens to 0 when we discard some photometry
            obj.phot_dens = 0.0
            continue                            # Skip any data you want to neglect
        if obsKey in obj.ulim:
            continue                            # Skip any upper limits
        if obj.phot_dens == 0.0: # We do this just if phot_dens has not been computed and saved yet
            # Maximum lambda, used later
            if max(obj.photometry[obsKey]['wl']) > max_lambda:
                max_lambda = max(obj.photometry[obsKey]['wl'])
            # Minimum lambda, used later
            if min(obj.photometry[obsKey]['wl']) < min_lambda:
                min_lambda = min(obj.photometry[obsKey]['wl'])
        # For the instruments with synthetic fluxes
        if obsKey in model.synthFlux.keys():
            for ind,wl in enumerate(obj.photometry[obsKey]['wl']):
                l = np.argmin(abs(model.synthFlux[obsKey]['wl']-wl)) # We find the band

                #Raise an error if the wavelengths are larger than the threshold given above.
                if abs((model.synthFlux[obsKey]['wl'][l] - wl)/wl) > threshold:
                    raise ValueError('MODEL_RCHI2: Error with wavelength for '+obsKey+'. Check wavelength for photometry')
                obs_flux = obj.photometry[obsKey]['lFl'][ind]
                model_flux = model.synthFlux[obsKey]['lFl'][l]
                try:
                    obs_err = obj.photometry[obsKey]['err'][ind]
                    chiSF.append((obs_flux - model_flux)/ obs_err)
                except:
                    # If there is no value for the error or it is 0, assume 10%
                    chiSF.append((obs_flux - model_flux)/ (0.1 * obs_flux))
        else:
        # If we don't have a synthetic flux for that instrument, we will
        # have to do some more work
            wavelength.append(obj.photometry[obsKey]['wl'])
            flux.append(obj.photometry[obsKey]['lFl'])
            try:
                # Fix if error is NaN
                if np.isnan(np.sum(obj.photometry[obsKey]['err'])):
                    badErr = np.where(np.isnan(obj.photometry[obsKey]['err']))
                    newErrs = obj.photometry[obsKey]['err']
                    newErrs[badErr] = 0.1*obj.photometry[obsKey]['lFl'][badErr]
                    errs.append(newErrs)
                else:
                    errs.append(obj.photometry[obsKey]['err'])
            except KeyError:
                # if no error, assume 10%:
                errs.append(0.1 * obj.photometry[obsKey]['lFl'])

    # Calculate the chi2 for the instruments with synthetic fluxes
    chiSF = np.array(chiSF)
    rchi_sqSF   = np.sum(chiSF*chiSF)

    # For the instruments that do not have synthetic fluxes
    if len(wavelength) > 0:
        #Convert any elements that are not arrays into arrays for=
        wavelength = np.hstack(wavelength)
        flux = np.hstack(flux)
        errs = np.hstack(errs)

        # Check and remove NaNs from the data, if any:
        if np.isnan(np.sum(flux)):
            badVals    = np.where(np.isnan(flux))   # Where the NaNs are located
            flux       = np.delete(flux, badVals)
            wavelength = np.delete(wavelength, badVals)
            errs       = np.delete(errs, badVals)
        # If there are NaNs in the actual model, remove them:
        if np.isnan(np.sum(model.data['total'])):
            badValsMod = np.where(np.isnan(model.data['total']))
            for key in model.data.keys():
                model.data[key] = np.delete(model.data[key], badValsMod)

        # Sort the arrays:
        waveindex      = np.argsort(wavelength)     # Indices that sort the array
        wavelength     = wavelength[waveindex]
        flux           = flux[waveindex]
        errs           = errs[waveindex]

        # Interpolate the model so the observations and model are on the same grid:
        modelFlux      = np.power(10,np.interp(np.log10(wavelength), np.log10(model.data['wl']), np.log10(model.data['total'])))

        # Calculate the chi for the instruments without synthetic fluxes
        chiP = (flux - modelFlux) / errs
        # The total chi2 for the photometry will be
        rchi_sqP   = np.sum(chiP*chiP) + rchi_sqSF

    #If no instruments with synthetic fluxes then chi2 is just chi2 of the synthetic fluxes
    else:
        rchi_sqP   = rchi_sqSF

    # "Density" of photometric points, used later for the spectra weighting calculation
    if obj.phot_dens == 0.0:
    # We save it as an attribute so that it doesn't need to be calculated again
        obj.phot_dens = (len(chiP) + len(chiSF)) / (np.log10(max_lambda) - np.log10(min_lambda))

    # Now, do the same thing but for the spectra:
    if len(obj.spectra.keys())-specneglect > 0: # If there are any spectra
        # Initialize empty lists
        wavelengthS= []
        fluxS      = []
        errsS      = []

        # Build the flux and wavelength vectors, excluding data we don't care about:
        for specKey in obj.spectra.keys():
            if specKey in obsNeglect:
                continue                            # Skip any data you want to neglect
            if wp == 0.0: # If weights are not provided
                if specKey not in obj.spec_dens.keys():
                    # We do this just once, then spec_dens will be saved
                    # Computation of the weights for the spectrum
                    max_lambdaS = max(obj.spectra[specKey]['wl'])
                    min_lambdaS = min(obj.spectra[specKey]['wl'])
                    obj.spec_dens[specKey] = len(obj.spectra[specKey]['wl']) / (np.log10(max_lambdaS) - np.log10(min_lambdaS))
                ws = np.sqrt(obj.phot_dens / obj.spec_dens[specKey])
            else: # If weights are provided, we will use them
                ws = 1.0
            # We save the wavelengths and fluxes in a list (to be converted to an array)
            wavelengthS.append(obj.spectra[specKey]['wl'])
            fluxS.append(obj.spectra[specKey]['lFl'])
            # If we are computing the weights of the spectra, we will use them in the errors            max_lambdaS = max(obj.spectra[specKey]['wl'])
            try:
                # Fix if error is NaN
                if np.isnan(np.sum(obj.spectra[obsKey]['err'])):
                    newErrs = obj.spectra[obsKey]['err']
                    newErrs[np.isnan(obj.spectra[obsKey]['err'])] = 0.1
                    errsS.append(ws * newErrs)
                else:
                    errsS.append(ws * obj.spectra[obsKey]['err'] / obj.spectra[obsKey]['lFl'])
            except KeyError:
                # if no error, assume 10%:
                errsS.append(ws * np.ones(len(obj.spectra[specKey]['wl']))/10.0)

        # Make the lists arrays
        wavelengthS = np.concatenate(wavelengthS)
        fluxS = np.concatenate(fluxS)
        errsS = np.concatenate(errsS)

        # Sort the arrays:
        waveindexS     = np.argsort(wavelengthS)    # Indices that sort the array
        wavelengthS    = wavelengthS[waveindexS]
        fluxS          = fluxS[waveindexS]
        errsS          = errsS[waveindexS]

        # Check and remove NaNs from the data, if any:
        if np.isnan(np.sum(fluxS)):
            badValsS   = np.where(np.isnan(fluxS))  # Where the NaNs are located
            fluxS      = np.delete(fluxS, badValsS)
            wavelengthS= np.delete(wavelengthS, badValsS)
            errsS      = np.delete(errsS, badValsS)

        # Interpolate the model so the observations and model are on the same grid:
        modelFluxS     = np.power(10,np.interp(np.log10(wavelengthS), np.log10(model.data['wl']), np.log10(model.data['total'])))

        # chi2 of spectra:
        chiS = (fluxS - modelFluxS) / (errsS*fluxS)
        rchi_sqS = np.sum(chiS*chiS)

        # If weight of spectra was provided, use it now
        if wp != 0.0:
            ws = 1.0 - wp
            rchi_sqS = rchi_sqS * np.sqrt(ws)
            rchi_sqP = rchi_sqP * np.sqrt(wp)

        # Total chi squared
        total_chi = rchi_sqP + rchi_sqS
    else:
        # If there is no spectra, total chi squared will be the photometry chi_sq
        total_chi = rchi_sqP

    # Finally, if we want to reduce the chi_sq, we do it now.
    # (even though it might not make a lot of sense if there are spectra)
    if non_reduce == 0:
        if len(obj.spectra.keys()) != 0: # If there is any spectrum
            total_chi = total_chi / (len(chiP) + len(chiSF) + len(chiS) - 1)
        else:
            total_chi = total_chi / (len(chiP) + len(chiSF) - 1)

    return total_chi                            # Done!

def BIC_Calc(obs, minChi, degFree=6, weight=None, ignoreKeys=[]):
    """
    Calculates the Bayesian Information Criteria (BIC) for your given model.

    INPUTS
    obs: The observations object you're using for the chi-squared calculation.
    minChi: The minimum Chi-Squared value obtained from your grid.
    degFree: The degrees of freedom, i.e., how many model parameters you varied.
    weight: How to calculate the number of points. Currently supports 'TwicePhot', 'SpectraOnly',
            and None (the default). 'TwicePhot' counts twice the number of photometric points.
            'SpectraOnly' counts only the spectral points. The default counts the photometric and
            spectral points together with no weighting given to either.
    ignoreKeys: A list containing any keys you want ignored in the point count.

    OUTPUT
    bic: The Bayesian Information Criteria (BIC) calculated given the inputs.
    """
    # Need to calculate the number of data points being used:
    if weight == 'TwicePhot':
        # If TwicePhot, we count twice the number of photometric points for N
        pointCounter    = 0
        for key in obs.photometry.keys():
            if key in ignoreKeys or key in obs.ulim:
                continue
            try:
                pointCounter    += len(obs.photometry[key]['lFl'])
            except TypeError:   # This error occurs if only one data point present:
                pointCounter    += 1
        pointCounter *= 2       # Twice, since the spectra are weighted evenly with photometry
    elif weight == 'ThricePhot':
        # If ThricePhot, we count three times the number of photometric points for N
        pointCounter    = 0
        for key in obs.photometry.keys():
            if key in ignoreKeys or key in obs.ulim:
                continue
            try:
                pointCounter    += len(obs.photometry[key]['lFl'])
            except TypeError:   # This error occurs if only one data point present:
                pointCounter    += 1
        pointCounter *= 3       # Three times, once for IRS, once for the rest
    elif weight == 'CVSO':
        # If CVSO, we count the number of photometric points for N and add 25
        pointCounter    = 0
        for key in obs.photometry.keys():
            if key in ignoreKeys or key in obs.ulim:
                continue
            try:
                pointCounter    += len(obs.photometry[key]['lFl'])
            except TypeError:   # This error occurs if only one data point present:
                pointCounter    += 1
        pointCounter += 25       # spectra are weighted to be 25
    elif weight == 'SpectraOnly':
        # If SpectraOnly, we count the number of spectral points for N
        pointCounter    = 0
        for key in obs.spectra.keys():
            if key in ignoreKeys:
                continue
            try:
                pointCounter    += len(obs.spectra[key]['lFl'])
            except TypeError:   # This error occurs if only one data point present:
                pointCounter    += 1
    elif weight == None:
        # If no weighting (default), we count all of the points, spectra and photometry
        pointCounter    = 0
        for key in obs.photometry.keys():
            if key in ignoreKeys or key in obs.ulim:
                continue
            try:
                pointCounter    += len(obs.photometry[key]['lFl'])
            except TypeError:   # This error occurs if only one data point present:
                pointCounter    += 1
        for key in obs.spectra.keys():
            if key in ignoreKeys:
                continue
            try:
                pointCounter    += len(obs.spectra[key]['lFl'])
            except TypeError:   # This error occurs if only one data point present:
                pointCounter    += 1
    else:
        raise IOError('BIC_CALC: You gave an invalid weighting!')

    # Now that we have the number of points (N), we can calculate the BIC:
    bic = minChi + degFree * np.log(pointCounter)

    return bic

def normalize(dataDict, normWL, normlFl):
    """
    Normalizes a given spectrum of data to the provided normalization wavelength and flux values. Optionally
    normalizes an associated error array.

    INPUTS
    dataDict: The dictionary containing the data to normalize. Will have 'wl' and 'lFl' keys. 'err' is optional.
    normWL: The wavelength (in same unit as data's wl, typically microns) at which to normalize.
    normlFl: The flux value we are normalizing to at the given normalization wavelength.

    OUTPUT
    normFlux: The normalized flux array.
    normErr: (optional) If errors are included, then this is the normalized errors.
    """

    # Find out if/where the normalization wavelength and flux exist in the data:
    normInd = np.where(dataDict['wl'] >= normWL)[0][0]

    # If the normalization wavelength is between two indices, interpolate the flux:
    if dataDict['wl'][normInd] != normWL:
        # Make sure no NaNs:
        if np.isnan(dataDict['lFl'][normInd]) or np.isnan(dataDict['lFl'][normInd-1]):
            raise ValueError('NORMALIZE: The flux is NaN at the normalization wavelength!')
        if 'err' in dataDict.keys():
            normVal, normErr = (util.linearInterp(normWL, dataDict['wl'][normInd-1], dataDict['wl'][normInd],
                                             dataDict['lFl'][normInd-1], dataDict['lFl'][normInd],
                                             dataDict['err'][normInd-1], dataDict['err'][normInd]))
        else:
            normVal, normErr = (util.linearInterp(normWL, dataDict['wl'][normInd-1], dataDict['wl'][normInd],
                                             dataDict['lFl'][normInd-1], dataDict['lFl'][normInd], 0.0, 0.0))
    else:
        if np.isnan(dataDict['lFl'][normInd]):
            raise ValueError('NORMALIZE: The flux is NaN at the normalization wavelength!')
        normVal = dataDict['lFl'][normInd]

    # Now we normalize the flux:
    normFlux = (dataDict['lFl'] / normVal) * normlFl

    # Normalize the error based on percent error:
    if 'err' in dataDict.keys():
        normErr  = (dataDict['err']/dataDict['lFl']) * normFlux
        return normFlux, normErr

    return normFlux


def binSpectra(obs, speckeys=[], ppbin=2):
    """
    Bin all the spectra in the obs object corresponding to the supplied
    keys.

    INPUTS
    obs: The observations object, which should be an instance if TTS_Obs or Red_Obs.
    speckeys: The keys corresponding to the spectra that should be binned.
    ppbin: The number of points in a given bin.

    OUTPUT
    Though no output is explicitly given, the binned spectra are saved to the observations object.
    """

    if len(speckeys) == 0:
        print('BINSPECTRA: No keys were supplied. No binning will occur.')
    else:
        for key in speckeys:
            if key not in obs.spectra.keys():
                print('BINSPECTRA: ' + str(key) + ' not found in the observations object. Skipping.')
                continue
            binnedWL    = np.array([], dtype=float)
            binnedFlux  = binnedWL.copy()
            if len(obs.spectra[key]) == 3:
                binnedErr   = binnedWL.copy()
            for i in range(len(obs.spectra[key]['wl'])):
                if i % ppbin != 0:
                    continue
                if np.isnan(np.sum(obs.spectra[key]['lFl'][i:i+ppbin])):
                    continue
                avgwl   = np.average(obs.spectra[key]['wl'][i:i+ppbin])
                avgflux = np.average(obs.spectra[key]['lFl'][i:i+ppbin])
                binnedWL    = np.append(binnedWL, avgwl)
                binnedFlux  = np.append(binnedFlux, avgflux)
                if len(obs.spectra[key]) == 3:
                    avgerr  = np.std(obs.spectra[key]['lFl'][i:i+ppbin])
                    binnedErr       = np.append(binnedErr, avgerr)
            obs.spectra[key]['wl']  = binnedWL
            obs.spectra[key]['lFl'] = binnedFlux
            if len(obs.spectra[key]) == 3:
                obs.spectra[key]['err'] = binnedErr

    return


def temp_structure(model, figure_path=None, bw=False):
    """ Produces a figure of the temperature structure of the disk.
    
    Purpose:
    --------
    This function takes a collated .fits model and creates a pdf figure of its
    temperature structure.

    Parameters:
    -----------
    model : string
        Path of the .fits collated model.
    figure_path : string.
        Path (and optionally, name) of the figure. Default is None.
        Options for this parameter include (do not forget the .pdf extension when necessary):
        - If no figure_path is specified, the figure will be saved in the current directory
        with the original model name.
        - If only a name is specified (e.g. figure.pdf), the figure will be in the current
        directory with the provided filename name.
        - If a path with no figure name (i.e. /path/to/figure/) is provided, the figure will
        be saved in that path with the original model name. Do not forget the slash at the end!
        - If the whole path and figure name are specified (i.e. /path/to/figure/figure.pdf),
        the figure will be saved there with the corresponding name.
    bw : bool
        If True, the figure lines will be black dotted and dashed lines for clarity when
        printed in bacl and white. Default is false.

    Example:
    --------
    The temp_structure function takes a collated DIAD model to produce a figure of three temperatures 
    (midplane, tau=2/3, and surface) at different radii. It takes three parameters: the path to the 
    collated diad model (model), the path and/or name of the figure (figure_path, optional), and 
    whether the figure should be in black and white or not (bw, optional, default is False). You may 
    simply specify one collated model (e.g. model.fits) and run:

    my_model = 'model_001.fits'
    temp_structure(my_model)

    This will produce a 'model_001.pdf' figure in the current directory.

    You may specify the path, name, or both (combined) for the output figure, i.e.:

    my_model = 'model_001.fits'
    figure_path = 'figure1.pdf'
    figure_path = '/path/to/figures/'
    figure_path = '/path/to/figures/figure1.pdf'
    # any of these will work
    temp_structure(my_model, figure_path=figure_path)

    are all valid inputs. In the first case, you will get a 'figure1.pdf' figure in the current directory. 
    In the second case, you will get a figure called 'model_001.pdf' in '/path/to/figures/'. And in the 
    third case, 'figure1.pdf' will be created in '/path/to/figures/'.

    Also, you may choose to produce the figure in black and white for better clarity when printed. 
    In that case, set the 'bw' parameter to True, i.e.:

    my_model = 'model_002.fits'
    figure_path = '/path/to/figures/figure2.pdf'
    temp_structure(my_model, figure_path=figure_path, bw=True)

    Will produce a figure in black and white at '/path/to/figures/figure2.pdf'.
    
    Description of temperatures stored in collated models:
    ------------------------------------------------------
        The temperatures are stored in the second layer of the fits files. Each index contains:
        0, RADIUS: radii (AUs)
        1, TEFF: temperature related to disk viscosity. Not very useful.
        2, TIRR: temperature related to the irradiation on the disk. Not very useful.
        3, TZEQ0: temperature at z=0, which is the disk midplane.
        4, TZEQZMX: temperature at z=infinity, which is the upper layer of the disk.
        5, TZEQZS: temperature at the irradiation surface, which corresponds to tau = 2/3
        6, TZTAU: temperature at surface defined by tau = 1.
    """

    # create the figure name if needed
    # 1) nothing specified
    if figure_path is None:
        figname = os.path.basename(model+'.pdf').replace('.fits', '')
    else:
        basename = os.path.basename(figure_path)
        # 2) look for slashes to know if a path has been specified or just a name
        if '/' in figure_path:
            # 3) if there is a basename after the path, then the user provided a
            # a full path
            if len(basename) > 0:
                figname = figure_path
            # 4) if not, only the path was specified
            else:
                figname = figure_path + os.path.basename(model+'.pdf')
        # 5) in this case, only a figure name was specified
        else:
            figname = figure_path

    # read model and extract temperatures
    model = fits.open(model)
    radii = model[1].data[0]
    t_midplane = model[1].data[3]
    t_surface = model[1].data[4]
    t_tau_twothirds = model[1].data[5]

    # make figure (no interactive plotting needed)
    fig = plt.figure(figsize=(6, 4))
    ax = fig.add_subplot(111)
    # plot the profiles
    # this is the color case
    if bw is False:
        plt.plot(radii, t_midplane, label=r'$T_{\rm midplane}$')
        plt.plot(radii, t_surface, label=r'$T_{z \infty}$')
        plt.plot(radii, t_tau_twothirds, label=r'$T_{\tau=2/3}$')
    # black and white case
    else:
        plt.plot(radii, t_midplane, 'k:', label=r'$T_{\rm midplane}$')
        plt.plot(radii, t_surface, 'k-', label=r'$T_{z \infty}$')
        plt.plot(radii, t_tau_twothirds, 'k--', label=r'$T_{\tau=2/3}$')

    plt.xscale('log')
    plt.yscale('log')
    plt.xlabel('Radius (AU)', size=16)
    plt.ylabel('T (K)', size=16)
    plt.legend(loc='best', fontsize=14)
    ax.axes.tick_params(axis='both', labelsize=13)
    # save figure and close it
    plt.savefig(figname, dpi=200, bbox_inches='tight')
    plt.close()
    
    return


#---------------------------------------------------CLASSES------------------------------------------------------
class TTS_Model(object):
    """
    Contains all the data and meta-data for a TTS Model from the D'Alessio et al. 2006 models. The input
    will come from fits files that are created via Connor's collate.py.

    ATTRIBUTES
    name: Name of the object (e.g., CVSO109, V410Xray-2, ZZ_Tau, etc.).
    jobn: The job number corresponding to this model.
    mstar: Star's mass.
    tstar: Star's effective temperature, based on Kenyon and Hartmann 1995.
    rstar: Star's radius.
    dist: Distance to the star.
    mdot: Mass accretion rate.
    mdotstar: Mass accretion rate onto the star. Usually same as mdot but not necessarily.
    alpha: Alpha parameter (from the viscous alpha disk model).
    mui: Inclination of the system.
    rdisk: The outer radius of the disk.
    amax: The "maximum" grain size in the disk. (or just suspended in the photosphere of the disk?)
    eps: The epsilon parameter, i.e., the amount of dust settling in the disk.
    tshock: The temperature of the shock at the stellar photosphere.
    temp: The temperature at the inner wall (1400 K maximum).
    altinh: Scale heights of extent of the inner wall.
    wlcut_an:
    wlcut_sc:
    nsilcomp: Number of silicate compounds.
    siltotab: Total silicate abundance.
    amorf_ol:
    amorf_py:
    forsteri: Forsterite Fractional abundance.
    enstatit: Enstatite Fractional abundance.
    rin: The inner radius in AU.
    dpath: Path where the data files are located.
    fill: How many numbers used in the model files (4 = name_XXXX.fits).
    data: The data for each component inside the model.
    extcorr: The self-extinction correction. If not carried out, saved as None.
    new: Whether or not the model was made with the newer version of collate.py.
    newIWall: The flux of an inner wall with a higher/lower altinh value.
    wallH: The inner wall height used by the look() function in plotting.
    filters: Filters used to calculate synthetic fluxes.
    synthFlux: Wavelengths and syntethic fluxes.

    METHODS
    __init__: Initializes an instance of the class, and loads in the relevant metadata.
    dataInit: Loads in the data to the object.
    calc_total: Calculates the "total" (combined) flux based on which components you want, then loads it into
                the data attribute under the key 'total'.
    """

    def __init__(self, name, jobn, dpath=datapath, fill=3):
        """
        Initializes instances of this class and loads the relevant data into attributes.

        INPUTS
        name: Name of the object being modeled. Must match naming convention used for models.
        jobn: Job number corresponding to the model being loaded into the object. Again, must match convention.
        full_trans: BOOLEAN -- if 1 (True) will load data as a full or transitional disk. If 0 (False), as a pre-trans. disk.
        fill: How many numbers the input model file has (jobXXX vs. jobXXXX, etc.)
        """

        # Read in the fits file:
        stringnum       = str(jobn).zfill(fill)                         # Convert the jobn to the proper format
        fitsname        = dpath + name + '_' + stringnum + '.fits'      # Fits filename, preceeded by the path from paths section
        HDUlist         = fits.open(fitsname)                           # Opens the fits file for use
        header          = HDUlist[0].header                             # Stores the header in this variable

        # Initialize meta-data attributes for this object:
        self.name       = name
        self.jobn       = jobn
        self.mstar      = header['MSTAR']
        self.tstar      = header['TSTAR']
        self.rstar      = header['RSTAR']
        self.dist       = header['DISTANCE']
        self.mdot       = header['MDOT']
        self.alpha      = header['ALPHA']
        self.mui        = header['MUI']
        self.rdisk      = header['RDISK']
        self.amax       = header['AMAXS']
        self.amaxb      = header['AMAXB']
        self.amaxw      = header['AMAXW']
        self.eps        = header['EPS']
        self.tshock     = header['TSHOCK']
        self.temp       = header['TEMP']
        self.altinh     = header['ALTINH']
        self.wlcut_an   = header['WLCUT_AN']
        self.wlcut_sc   = header['WLCUT_SC']
        self.nsilcomp   = header['NSILCOMP']
        self.siltotab   = header['SILTOTAB']
        self.amorf_ol   = header['AMORF_OL']
        self.amorf_py   = header['AMORF_PY']
        self.forsteri   = header['FORSTERI']
        self.enstatit   = header['ENSTATIT']
        self.rin        = header['RIN']
        self.d2g        = header['D2G']
        self.diskmass   = header['DISKMASS']
        self.dpath      = dpath
        self.fill       = fill
        self.extcorr    = None
        self.filters    = {}
        self.synthFlux= {}
        try:
            self.mdotstar = header['MDOTSTAR']
        except KeyError:
            self.mdotstar = self.mdot

        HDUlist.close()
        return

    def dataInit(self, verbose=1):
        """
        Initialize data attributes for this object using nested dictionaries:
        wl is the wavelength (corresponding to all three flux arrays). Phot is the stellar photosphere emission.
        iWall is the flux from the inner wall. Disk is the emission from the angle file. Scatt is the scattered
        light emission. Loads in self-extinction array if available.

        INPUTS:
        verbose: BOOLEAN -- if 1 (True), will print out warnings about missing components.
        """

        stringnum    = str(self.jobn).zfill(self.fill)
        fitsname     = self.dpath + self.name + '_' + stringnum + '.fits'
        HDUdata      = fits.open(fitsname)
        header       = HDUdata[0].header

        # The new Python version of collate flips array indices, so must identify which collate.py was used:
        if 'EXTAXIS' in header.keys() or 'NOEXT' in header.keys():
            self.new = 1
        else:
            self.new = 0

        if self.new:
            # We will load in the components piecemeal based on the axes present in the header.
            # First though, we initialize with the wavelength array, since it's always present:
            self.data = {'wl': HDUdata[0].data[header['WLAXIS'],:]}

            # Now we can loop through the remaining possibilities:
            if 'PHOTAXIS' in header.keys():
                self.data['phot'] = HDUdata[0].data[header['PHOTAXIS'],:]
            else:
                if verbose:
                    print('DATAINIT: Warning: No photosphere data found for ' + self.name)
            if 'WALLAXIS' in header.keys():
                self.data['iwall'] = HDUdata[0].data[header['WALLAXIS'],:]
            else:
                if verbose:
                    print('DATAINIT: Warning: No outer wall data found for ' + self.name)
            if 'ANGAXIS' in header.keys():
                self.data['disk'] = HDUdata[0].data[header['ANGAXIS'],:]
            else:
                if verbose:
                    print('DATAINIT: Warning: No outer disk data found for ' + self.name)
            # Remaining components are not always (or almost always) present, so no warning given if missing!
            if 'SCATAXIS' in header.keys():
                self.data['scatt'] = HDUdata[0].data[header['SCATAXIS'],:]
                negScatt = np.where(self.data['scatt'] < 0.0)[0]
                if len(negScatt) > 0:
                    print('DATAINIT: WARNING: Some of your scattered light values are negative!')
            if 'EXTAXIS' in header.keys():
                self.extcorr       = HDUdata[0].data[header['EXTAXIS'],:]
        else:
            self.data = {'wl': HDUdata[0].data[:,0], 'phot': HDUdata[0].data[:,1], 'iwall': HDUdata[0].data[:,2], \
                         'disk': HDUdata[0].data[:,3]}

        HDUdata.close()
        return

    @keyErrHandle
    def calc_total(self, phot=1, wall=1, disk=1, dust=0, verbose=1, dust_fill=3, altinh=None, save=0, OTDpath=None):
        """
        Calculates the total flux for our object (likely to be used for plotting and/or analysis). Once calculated, it
        will be added to the data attribute for this object. If already calculated, will overwrite.

        INPUTS
        phot: BOOLEAN -- if 1 (True), will add photosphere component to the combined model.
        wall: BOOLEAN -- if 1 (True), will add inner wall component to the combined model.
        disk: BOOLEAN -- if 1 (True), will add disk component to the combined model.
        dust: INTEGER -- Must correspond to an opt. thin dust model number linked to a fits file in datapath directory.
        verbose: BOOLEAN -- if 1 (True), will print messages of what it's doing.
        dust_fill: INTEGER -- if 4, will look for a 4 digit valued dust file (i.e., name_OTD_XXXX.fits).
        altinh: FLOAT/INT -- if not None, will multiply inner wall flux by that amount.
        save: BOOLEAN -- if 1 (True), will print out the components to a .dat file.

        OUTPUT
        A boolean value, depending on whether it encountered any key errors or not.
        """

        # Add the components to the total flux, checking each component along the way:
        totFlux         = np.zeros(len(self.data['wl']), dtype=float)
        componentNumber = 1
        scatt           = 0     # For tracking if scattered light component exists

        if np.all(self.extcorr) != None:
            componentNumber += 1
        if phot:
            if verbose:
                print('CALC_TOTAL: Adding photosphere component to the total flux.')
            totFlux     = totFlux + self.data['phot']
            componentNumber += 1
        if wall:
            if verbose:
                print('CALC_TOTAL: Adding inner wall component to the total flux.')
            if altinh != None:
                self.newIWall = self.data['iwall'] * altinh
                totFlux       = totFlux + self.newIWall     # Note: if save=1, will save iwall w/ the original altinh.
                self.wallH    = self.altinh * altinh
            else:
                totFlux       = totFlux + self.data['iwall']
                self.wallH    = self.altinh                 # Redundancy for plotting purposes.
                # If we tried changing altinh but want to now plot original, deleting the "newIWall" attribute from before.
                try:
                    del self.newIWall
                except AttributeError:
                    pass
            componentNumber += 1
        if disk:
            if verbose:
                print('CALC_TOTAL: Adding disk component to the total flux.')
            totFlux     = totFlux + self.data['disk']
            componentNumber += 1

        if dust != 0:
            dustNum     = str(dust).zfill(dust_fill)
            if OTDpath == None:
                dustHDU     = fits.open(self.dpath+self.name+'_OTD_'+dustNum+'.fits')
            else:
                dustHDU     = fits.open(OTDpath + self.name+'_OTD_'+dustNum+'.fits')
            if verbose:
                print('CALC_TOTAL: Adding optically thin dust component to total flux.')
            if self.new:
                self.data['dust']   = dustHDU[0].data[1,:]
            else:
                self.data['dust']   = dustHDU[0].data[:,1]
            totFlux     = totFlux + self.data['dust']
            componentNumber += 1

        # If scattered emission is in the dictionary, add it:
        if 'scatt' in self.data.keys():
            scatt       = 1
            if verbose:
                print('CALC_TOTAL: Adding scattered light component to the total flux.')
            totFlux     = totFlux + self.data['scatt']
            componentNumber += 1

        # Add the total flux array to the data dictionary attribute:
        if verbose:
            print('CALC_TOTAL: Total flux calculated. Adding to the data structure.')
        self.data['total'] = totFlux
        componentNumber += 1

        #Add flags to the model to signify which components have been added together
        self.components = {'total':1, 'phot':phot, 'wall':wall, 'disk':disk, 'dust':dust, 'scatt':scatt, 'iwall':0, 'idisk':0, 'owall':0, 'odisk':0, 'shock':0}

        # If save, create an output file with these components printed out:
        if save:
            outputTable = np.zeros([len(totFlux), componentNumber])

            # Populate the header and data table with the components and names:
            headerStr   = 'Wavelength, Total Flux, '
            outputTable[:, 0] = self.data['wl']
            outputTable[:, 1] = self.data['total']
            colNum      = 2
            if phot:
                headerStr += 'Photosphere, '
                outputTable[:, colNum] = self.data['phot']
                colNum += 1
            if wall:
                headerStr += 'Inner Wall, '
                outputTable[:, colNum] = self.data['iwall']
                colNum += 1
            if disk:
                headerStr += 'Outer Disk, '
                outputTable[:, colNum] = self.data['disk']
                colNum += 1
            if dust != 0:
                headerStr += 'Opt. Thin Dust, '
                outputTable[:, colNum] = self.data['dust']
                colNum += 1
            if scatt:
                headerStr += 'Scattered Light, '
                outputTable[:, colNum] = self.data['scatt']
                colNum += 1
            if self.extcorr != None:
                headerStr += 'Tau, '
                outputTable[:, colNum] = self.extcorr

            # Trim the header and save:
            headerStr  = headerStr[0:-2]
            filestring = '%s%s_%s.dat' % (self.dpath, self.name, str(self.jobn).zfill(self.fill))
            np.savetxt(filestring, outputTable, fmt='%.3e', delimiter=', ', header=headerStr, comments='#')

        return

    @keyErrHandle
    def calc_filters(self,filterspath=commonpath+'Filters/',obj='',verbose=1):
        """
        Calculates the synthetic fluxes for our object at several typical photometric bands (likely
        to be used for chi square analysis). It reads the transmissivity of the filters of different instruments
        and then convolves the total emission of the disk with that transmissivty. Once calculated, it
        will be added to the synthFlux attribute for this object. If already calculated, will overwrite.

        INPUTS
        obj: TTS_Obs object, from which the observed photometric bands will be used. If not provided,
             synthethic fluces will be calculated for all photometric bands.

        OUTPUT
        A boolean value, depending on whether it encountered any key errors or not.

        NOTE:
        If synthetic fluxes want to be used when computing the chi square, these keywords
        need to be used when adding photometry:
        'CVSO', 'IRAC', 'MIPS', 'CANA', 'PACS', 'WISE', '2MASS'

        New instruments can be added with time. If any instrument is added,
        the instrKeylist should be updated here and in add_photometry.
        """

        #First check to see if there is a total component
        if 'total' not in self.data:
            raise ValueError("CALC_FILTERS: Model "+self.jobn+" does not have 'total' values, returning...")


        try:
            # If a TTS_Obs object is provided, it will calculate synthetic fluxes
            # for the instruments found in the object.
            instrKeylist = obj.photometry.keys()
        except:
            # If no TTS_Obs object is provided, it will calculate synthetic fluxes
            # for "all" instruments
            print('Calculating synthetic fluxes for all instruments and bands')
            instrKeylist = ['CVSO', 'IRAC','MIPS', 'CANA', 'PACS', 'WISE', '2MASS']

        for instrKey in instrKeylist:
            # For each instrument, it first reads the transmissivities and saves
            # them in the attribute filters as nested dictionaries.
            if instrKey == 'PACS': # Herschel
                PACS70filter         = np.loadtxt(filterspath+'PacsFilters/PACS_Tr70.dat')
                PACS160filter        = np.loadtxt(filterspath+'PacsFilters/PACS_Tr160.dat')
                self.filters[instrKey] = {'f70.0': {'wl':PACS70filter[:,0],'trans':PACS70filter[:,1]},\
                                        'f160.0': {'wl':PACS160filter[:,0],'trans':PACS160filter[:,1]}}
            elif instrKey == 'IRAC': # Spitzer
                I1filter             = np.loadtxt(filterspath+'filtrosSpitzer/iractr1.dat')
                I2filter             = np.loadtxt(filterspath+'filtrosSpitzer/iractr2.dat')
                I3filter             = np.loadtxt(filterspath+'filtrosSpitzer/iractr3.dat')
                I4filter             = np.loadtxt(filterspath+'filtrosSpitzer/iractr4.dat')
                self.filters[instrKey] = {'f3.6': {'wl':I1filter[:,0],'trans':I1filter[:,1]},\
                                        'f4.5': {'wl':I2filter[:,0],'trans':I2filter[:,1]},\
                                        'f5.8': {'wl':I3filter[:,0],'trans':I3filter[:,1]} ,\
                                        'f8.0': {'wl':I4filter[:,0],'trans':I4filter[:,1]}}
            elif instrKey == 'MIPS': #Spitzer
                MIPSfilter           = np.loadtxt(filterspath+'filtrosSpitzer/mipstr1.dat')
                self.filters[instrKey] = {'f24.0': {'wl':MIPSfilter[:,0],'trans':MIPSfilter[:,1]}}
            elif instrKey == '2MASS':
                J2MASSfilter      = np.loadtxt(filterspath+'2MASSfilters/2MASSJ.dat')
                H2MASSfilter      = np.loadtxt(filterspath+'2MASSfilters/2MASSH.dat')
                K2MASSfilter      = np.loadtxt(filterspath+'2MASSfilters/2MASSKs.dat')
                self.filters[instrKey] = {'f1.235': {'wl':J2MASSfilter[:,0]/10e3,'trans':J2MASSfilter[:,1]},\
                                        'f1.662': {'wl':H2MASSfilter[:,0]/10e3,'trans':H2MASSfilter[:,1]},\
                                        'f2.159': {'wl':K2MASSfilter[:,0]/10e3,'trans':K2MASSfilter[:,1]}}
            elif instrKey == 'WISE':
                W1filter      = np.loadtxt(filterspath+'WISE_filters/RSR-W1.txt')
                W2filter      = np.loadtxt(filterspath+'WISE_filters/RSR-W2.txt')
                W3filter      = np.loadtxt(filterspath+'WISE_filters/RSR-W3.txt')
                W4filter      = np.loadtxt(filterspath+'WISE_filters/RSR-W4.txt')
                self.filters[instrKey] = {'f3.4': {'wl':W1filter[:,0],'trans':W1filter[:,1]},\
                                        'f4.6': {'wl':W2filter[:,0],'trans':W2filter[:,1]},\
                                        'f12.0': {'wl':W3filter[:,0],'trans':W3filter[:,1]},\
                                        'f22.0': {'wl':W4filter[:,0],'trans':W4filter[:,1]}}
            elif instrKey == 'CVSO': # CIDA Variability Survey
                VCVSOfilter        = np.loadtxt(filterspath+'Johnson-Cousins_filters/Bessel_V-1_km.txt')
                RCVSOfilter        = np.loadtxt(filterspath+'Johnson-Cousins_filters/Bessel_R-1_km.txt')
                ICVSOfilter        = np.loadtxt(filterspath+'Johnson-Cousins_filters/Bessel_I-1_km.txt')
                self.filters[instrKey] = {'f0.55': {'wl':VCVSOfilter[:,0]*0.001,'trans':VCVSOfilter[:,1]},\
                                        'f0.64': {'wl':RCVSOfilter[:,0]*0.001,'trans':RCVSOfilter[:,1]},\
                                        'f0.79': {'wl':ICVSOfilter[:,0]*0.001,'trans':ICVSOfilter[:,1]}}
            elif instrKey == 'CANA': # CanaryCam
                Si2filter        = np.loadtxt(filterspath+'CanariCam_filters/Si2.txt')
                Si4filter        = np.loadtxt(filterspath+'CanariCam_filters/Si4.txt')
                Si5filter        = np.loadtxt(filterspath+'CanariCam_filters/Si-5.txt')
                Si6filter        = np.loadtxt(filterspath+'CanariCam_filters/Si-6.txt')
                self.filters[instrKey] = {'f8.7': {'wl':Si2filter[:,0],'trans':Si2filter[:,1]},\
                                        'f10.3': {'wl':Si4filter[:,0],'trans':Si4filter[:,1]},\
                                        'f11.6': {'wl':Si5filter[:,0],'trans':Si5filter[:,1]},\
                                        'f12.5': {'wl':Si6filter[:,0],'trans':Si6filter[:,1]}}
            else:
                if verbose:
                    print('No transmissivities found for instrument '+instrKey)
                continue

            intFlux = []
            wlcfilter = []
            for bandkey in self.filters[instrKey].keys():
                # For each band for the given instrument
                # First it interpolates the model at the wavelengths for which
                # we have values of the transmissivity
                Fmodatfilter = np.interp(self.filters[instrKey][bandkey]['wl'],\
                                         self.data['wl'], self.data['total'])

                # Now it integrates and convolves the model with the transmissivity
                # of that particular band. It uses a trapezoidal integration.
                s1 = np.trapz(Fmodatfilter*self.filters[instrKey][bandkey]['trans'],\
                              x=self.filters[instrKey][bandkey]['wl'])
                # It integrates the transmissivity to normalize the convolved flux
                s2 = np.trapz(self.filters[instrKey][bandkey]['trans'],\
                              x=self.filters[instrKey][bandkey]['wl'])

                intF = s1 / s2

                wlcfilter.append(float(bandkey[1:])) # Central wavelength of band (microns)
                intFlux.append(intF) # Synthetic flux at the band

            # We convert the two resulting lists in arrays and sort them
            wlcfilter = np.array(wlcfilter)
            sortindex = np.argsort(wlcfilter)
            wlcfilter = wlcfilter[sortindex]
            intFlux = np.array(intFlux)[sortindex]

            # And it saves the central wavelengths and synthetic fluxes of all
            # the bands of the instrument in the synthFlux attribute as a
            # nested dictionary
            self.synthFlux[instrKey] = {'wl':wlcfilter,'lFl':intFlux}

        return

    def blueExcessModel(self, shockPath=shockpath, veilVal=None, Vflux=None):
        """
        Adding the excess emission in the optical and near-UV from accretion shock models to the total emission. The
        models are taken from Laura Ingleby's models.

        NOTE1: For this to work, you need to set phot=0 during the calculation of the total model component!

        NOTE2: This section is not very generalized, and needs work. - Dan

        INPUT
        shockPath: Where the accretion shock model data is located.
        """

        print('WARNING: WORKS, NOT GENERALIZED!!!')

        # Start by loading in the shock model table:
        if self.name.endswith('pt'):
            shockTable = np.loadtxt(shockPath+self.name[:-2]+'.dat', skiprows=1)
            shockLong  = np.loadtxt(shockPath+'shock_'+self.name[:-2]+'.dat')
            self.data['shockLong'] = {'wl': shockLong[:,0]*1e-4, 'lFl': shockLong[:,1]*shockLong[:,0]}
        else:
            shockTable = np.loadtxt(shockPath+self.name+'.dat', skiprows=1)
            shockLong  = np.loadtxt(shockPath+'shock_'+self.name+'.dat')
            self.data['shockLong'] = {'wl': shockLong[:,0]*1e-4, 'lFl': shockLong[:,1]*shockLong[:,0]}

        # Convert everything to the correct units:
        shockTable[:,1] *= shockTable[:,0]      # Make the flux be in erg s-1 cm-2
        shockTable[:,2] *= shockTable[:,0]      # Same units for WTTS component
        shockTable[:,3] *= shockTable[:,0]      # Same units for shock component
        shockTable[:,0] *= 1e-4                 # Wavelength in microns

        # Check if any bad (super low) data points in WTTS component, and then remove them:
        lowVals = np.where(shockTable[:,2] < 1e-15)[0]
        if len(lowVals) != 0:
            shockTable = np.delete(shockTable, lowVals, 0)

        # Check for NaNs in the data, and if they exist, remove them:
        if np.isnan(np.sum(shockTable[:,2])):
            badVals    = np.where(np.isnan(shockTable[:,2]))
            shockTable = np.delete(shockTable, badVals, 0)
        if np.isnan(np.sum(shockTable[:,3])):
            badVals2   = np.where(np.isnan(shockTable[:,3]))
            shockTable = np.delete(shockTable, badVals2, 0)

        # Define and add the accretion shock data:
        shockWL        = shockTable[:,0].copy() # I might make cuts later, so want to copy now
        shockFlux      = shockTable[:,1].copy()
        shockMod       = shockTable[:,2].copy()
        self.data['shock']  = {'wl': shockWL, 'lFl': shockFlux}
        self.data['WTTS']   = {'wl': shockWL, 'lFl': shockMod}
        if veilVal is not None:
            normVfactor     = Vflux / (1 + veilVal)
            self.data['WTTS']['lFl'] = normalize(self.data['WTTS'], 0.545, normVfactor)


        # Need to interpolate the model onto the appropriate wavelength grid:
        wlgrid = np.where(np.logical_and(self.data['wl'] <= shockTable[-1,0], self.data['wl'] >= shockTable[0,0]))[0]
        totalInterp    = np.interp(shockTable[:,0], self.data['wl'][wlgrid], self.data['total'][wlgrid])
        # Now, take the wlgrid out of the original arrays:
        self.data['total'][wlgrid] = np.nan

        # Add to the total data, and then plop back into the full grid.
        excessTotal        = totalInterp + self.data['WTTS']['lFl'] + shockTable[:,3]
        oldWavelength      = self.data['wl'].copy()     # Save a copy for later
        self.data['wl']    = np.append(self.data['wl'], shockTable[:,0])
        self.data['total'] = np.append(self.data['total'], excessTotal)
        sortInd = np.argsort(self.data['wl'])
        self.data['wl']    = self.data['wl'][sortInd]
        self.data['total'] = self.data['total'][sortInd]

        # Now I need to add the shock model for past 1 micron...sigh. Sorry for the weird repetition.
        wlgrid2 = np.where(np.logical_and(self.data['wl'] <= shockLong[-1,0]*1e-4, self.data['wl'] >= shockTable[-1,0]))[0]
        secondInterp   = np.interp(self.data['wl'][wlgrid2], shockLong[:,0]*1e-4, shockLong[:,1]*shockLong[:,0])
        self.data['total'][wlgrid2] += secondInterp

        # Doublecheck for the existence of NaNs in your model:
        #if np.isnan(np.sum(self.data['total'])):
        #    print('BLUEEXCESSMODEL: WARNING! There are NaNs in the total component of your model.')

        # Now all of the other components are not on the same grid. Let's interpolate all of them:
        for key in self.data.keys():
            if key == 'total' or key == 'wl' or key == 'shock' or key == 'WTTS' or key == 'shockLong':
                pass
            else:
                self.data[key] = np.interp(self.data['wl'], oldWavelength, self.data[key])
        try:
            self.newIWall = np.interp(self.data['wl'], oldWavelength, self.newIWall)
        except AttributeError:
            pass
        try:
            self.newOWall = np.interp(self.data['wl'], oldWavelength, self.newOWall)
        except AttributeError:
            pass

        # Normalize the Kenyon and Hartmann photosphere to the WTTS photosphere for rough consistency:
        normFactor = np.max(self.data['WTTS']['lFl'][-100:])
        photAnchor = self.data['phot'][np.where(self.data['wl'] == shockTable[-1,0])[0]]
        self.data['phot'] *= normFactor / photAnchor

        # If we use this model, we need to add the KH photosphere for wavelengths greater than a micron:
        WTTS_ind = np.where(self.data['wl'] > shockTable[-1,0])[0]
        self.data['total'][WTTS_ind] += self.data['phot'][WTTS_ind]

        self.components['shock'] = 1

        return

class PTD_Model(TTS_Model):
    """
    Contains all the data and meta-data for a PTD Model from the D'Alessio et al. 2006 models. The input
    will come from fits files that are created via Connor's collate.py.

    ATTRIBUTES
    name: Name of the object (e.g., CVSO109, V410Xray-2, ZZ_Tau, etc.).
    jobn: The job number corresponding to this model.
    mstar: Star's mass.
    tstar: Star's effective temperature, based on Kenyon and Hartmann 1995.
    rstar: Star's radius.
    dist: Distance to the star.
    mdot: Mass accretion rate.
    alpha: Alpha parameter (from the viscous alpha disk model).
    mui: Inclination of the system.
    rdisk: The outer radius of the disk.
    amax: The "maximum" grain size in the disk. (or just suspended in the photosphere of the disk?)
    eps: The epsilon parameter, i.e., the amount of dust settling in the disk.
    tshock: The temperature of the shock at the stellar photosphere.
    temp: The temperature at the outer wall component of the model.
    itemp: The temperature of the inner wall component of the model.
    altinh: Scale heights of extent of the inner wall.
    wlcut_an:
    wlcut_sc:
    nsilcomp: Number of silicate compounds.
    siltotab: Total silicate abundance.
    amorf_ol:
    amorf_py:
    forsteri: Forsterite Fractional abundance.
    enstatit: Enstatite Fractional abundance.
    rin: The inner radius in AU.
    dpath: Path where the data files are located.
    fill: How many numbers used in the model files (4 = name_XXXX.fits).
    data: The data for each component inside the model.
    extcorr: The self-extinction correction. If not carried out, saved as None.
    new: Whether or not the model was made with the newer version of collate.py.
    newIWall: The flux of an inner wall with a higher/lower altinh value.
    newOWall: The flux of an outer wall with a higher/lower altinh value.
    iwallH: The inner wall height used by the look() function in plotting.
    wallH: The outer wall height used by the look() function in plotting.

    METHODS
    __init__: initializes an instance of the class, and loads in the relevant metadata. No change.
    dataInit: Loads in the relevant data to the object. This differs from that of TTS_Model.
    calc_total: Calculates the "total" (combined) flux based on which components you want, then loads it into
                the data attribute under the key 'total'. This also differs from TTS_Model.
    """

    def dataInit(self, altname=None, jobw=None, fillWall=3, wallpath = '', verbose =1, **searchKwargs):
        """
        Initialize data attributes for this object using nested dictionaries:
        wl is the wavelength (corresponding to all three flux arrays). Phot is the stellar photosphere emission.
        iwall is the flux from the inner wall. Disk is the emission from the angle file. owall is the flux from
        the outer wall. Scatt is the scattered light emission. Also adds self-extinction array if available.

        You should either supply the job number of the inner wall file, or the kwargs used to find it via a
        search. Jobw

        INPUTS
        altname: An alternate name for the inner wall file if necessary.
        jobw: The job number of the wall. Can be a string of 'XXX' or 'XXXX' based on the filename, or just the integer.
        fillWall: How many numbers used in the model file for the inner wall (4 = name_XXXX.fits).
        wallpath: Path to the wall files, otherwise use the default self.dpath
        **searchkwargs: Kwargs corresponding to parameters in the header that can be used to find the jobw value if
                        you don't already know it. Otherwise, not necessary for the function call.


        CURRENT HACKED MODIFICATIONS:
            Added ability to have an inner disk along with an inner wall

        """

        if jobw == None and len(searchKwargs) == 0:
            raise IOError('DATAINIT: You must enter either a job number or kwargs to match or search for an inner wall.')

        if jobw != None:
            # If jobw is an integer, make into a string:
            jobw          = str(jobw).zfill(fillWall)

            # The case in which you supplied the job number of the inner wall:
            if altname == None:
                if wallpath == None:
                    fitsname  = self.dpath + self.name + '_' + jobw + '.fits'
                if wallpath != None:
                    fitsname  = wallpath + self.name + '_' + jobw + '.fits'

                HDUwall   = fits.open(fitsname)
            else:
                if wallpath == None:
                    fitsname  = self.dpath + altname + '_' + jobw + '.fits'
                if wallpath != None:
                    fitsname  = wallpath + altname + '_' + jobw + '.fits'

                HDUwall   = fits.open(fitsname)

            # Make sure the inner wall job you supplied is, in fact, an inner wall.
            if verbose:
                if 'NOEXT' not in HDUwall[0].header.keys():
                    #raise IOError('DATAINIT: Job you supplied is not an inner wall or needs to be collated again!')
                    print('DATAINIT: Job you supplied is not ONLY an inner wall and may need to be collated again!')


            # Now, load in the disk data:
            stringNum     = str(self.jobn).zfill(self.fill)
            HDUdata       = fits.open(self.dpath + self.name + '_' + stringNum + '.fits')
            header        = HDUdata[0].header

            # Check if it's an old version or a new version:
            if 'EXTAXIS' in header.keys() or 'NOEXT' in header.keys():
                self.new  = 1
            else:
                self.new  = 0

            # Define the inner wall height.
            self.iwallH   = HDUwall[0].header['ALTINH']
            self.itemp    = HDUwall[0].header['TEMP']
            self.ijobn    = HDUwall[0].header['JOBNUM']




            # Depending on old or new version is how we will load in the data. We require the wall be "new":
            if self.new:
                # Correct for self extinction:
                try:
                    iwallFcorr= HDUwall[0].data[HDUwall[0].header['WALLAXIS'],:]*np.exp(-1*HDUdata[0].data[header['EXTAXIS'],:])
                except KeyError:
                    print('DATAINIT: WARNING! No extinction correction can be made for job ' + str(self.jobn)+'!')

                    iwallFcorr= HDUwall[0].data[HDUwall[0].header['WALLAXIS'],:]

                # We will load in the components piecemeal based on the axes present in the header.
                # First though, we initialize with the wavelength and wall, since they're always present.

                #If there is an inner disk, add that as well.
                if 'NOEXT' not in HDUwall[0].header.keys():
                    try:
                        idiskFcorr= HDUwall[0].data[HDUwall[0].header['ANGAXIS'],:]*np.exp(-1*HDUdata[0].data[header['EXTAXIS'],:])
                    except KeyError:
                        idiskFcorr= HDUwall[0].data[HDUwall[0].header['ANGAXIS'],:]

                    self.data = {'wl': HDUdata[0].data[header['WLAXIS'],:], 'iwall': iwallFcorr, 'idisk': idiskFcorr}

                    #Add information about the disk
                    self.ialpha      = HDUwall[0].header['ALPHA']
                    self.irdisk      = HDUwall[0].header['RDISK']
                    self.iamax       = HDUwall[0].header['AMAXS']
                    self.ieps        = HDUwall[0].header['EPS']
                    self.insilcomp   = HDUwall[0].header['NSILCOMP']
                    self.isiltotab   = HDUwall[0].header['SILTOTAB']
                    self.iamorf_ol   = HDUwall[0].header['AMORF_OL']
                    self.iamorf_py   = HDUwall[0].header['AMORF_PY']
                    self.iforsteri   = HDUwall[0].header['FORSTERI']
                    self.ienstatit   = HDUwall[0].header['ENSTATIT']
                    self.irin        = HDUwall[0].header['RIN']

                else:
                    self.data = {'wl': HDUdata[0].data[header['WLAXIS'],:], 'iwall': iwallFcorr}

                # Now we can loop through the remaining possibilities:
                if 'PHOTAXIS' in header.keys():
                    self.data['phot'] = HDUdata[0].data[header['PHOTAXIS'],:]
                else:
                    print('DATAINIT: Warning: No photosphere data found for ' + self.name)
                if 'WALLAXIS' in header.keys():
                    self.data['owall']= HDUdata[0].data[header['WALLAXIS'],:]
                else:
                    print('DATAINIT: Warning: No outer wall data found for ' + self.name)
                if 'ANGAXIS' in header.keys():
                    self.data['odisk'] = HDUdata[0].data[header['ANGAXIS'],:]
                else:
                    print('DATAINIT: Warning: No outer disk data found for ' + self.name)
                # Remaining components are not always (or almost always) present, so no warning given if missing!
                if 'SCATAXIS' in header.keys():
                    self.data['scatt']= HDUdata[0].data[header['SCATAXIS'],:]
                    negScatt = np.where(self.data['scatt'] < 0.0)[0]
                    if len(negScatt) > 0:
                        print('DATAINIT: WARNING: Some of your scattered light values are negative!')
                if 'EXTAXIS' in header.keys():
                    self.extcorr      = HDUdata[0].data[header['EXTAXIS'],:]
            else:
                self.data = ({'wl': HDUdata[0].data[:,0], 'phot': HDUdata[0].data[:,1], 'owall': HDUdata[0].data[:,2],
                              'disk': HDUdata[0].data[:,3], 'iwall': HDUwall[0].data[HDUwall[0].header['WALLAXIS'],:]})

        else:
            # When doing the searchJobs() call, use **searchKwargs to pass that as the keyword arguments to searchJobs!
            if altname == None:
                match = searchJobs(self.name, dpath=self.dpath, **searchKwargs)
            else:
                match = searchJobs(altname, dpath=self.dpath, **searchKwargs)
            if len(match) == 0:
                raise IOError('DATAINIT: No inner wall model matches these parameters!')
            elif len(match) > 1:
                raise IOError('DATAINIT: Multiple inner wall models match. Do not know which one to pick.')
            else:
                if altname == None:
                    fitsname = self.dpath + self.name + '_' + match[0] + '.fits'
                else:
                    fitsname = self.dpath + altname + '_' + match[0] + '.fits'
                HDUwall  = fits.open(fitsname)

                # Make sure the inner wall job you supplied is, in fact, an inner wall.
                if 'NOEXT' not in HDUwall[0].header.keys():
                    raise IOError('DATAINIT: Job found is not an inner wall or needs to be collated again!')

                # Now, load in the disk data:
                stringNum    = str(self.jobn).zfill(self.fill)
                HDUdata      = fits.open(self.dpath + self.name + '_' + stringNum + '.fits')
                header       = HDUdata[0].header

                # Check if it's an old version or a new version:
                if 'EXTAXIS' in header.keys() or 'NOEXT' in header.keys():
                    self.new = 1
                else:
                    self.new = 0

                # Define the inner wall height:
                self.iwallH  = HDUwall[0].header['ALTINH']
                self.itemp   = HDUwall[0].header['TEMP']

                # Depending on old or new version is how we will load in the data. We require the wall be "new":
                if self.new:
                    # Correct for self extinction:
                    iwallFcorr = HDUwall[0].data[HDUwall[0].header['WALLAXIS'],:]*np.exp(-1*HDUdata[0].data[header['EXTAXIS'],:])

                    # We will load in the components piecemeal based on the axes present in the header.
                    # First though, we initialize with the wavelength and wall, since they're always present:
                    self.data  = {'wl': HDUdata[0].data[header['WLAXIS'],:], 'iwall': iwallFcorr}

                    # Now we can loop through the remaining possibilities:
                    if 'PHOTAXIS' in header.keys():
                        self.data['phot'] = HDUdata[0].data[header['PHOTAXIS'],:]
                    else:
                        print('DATAINIT: Warning: No photosphere data found for ' + self.name)
                    if 'WALLAXIS' in header.keys():
                        self.data['owall']= HDUdata[0].data[header['WALLAXIS'],:]
                    else:
                        print('DATAINIT: Warning: No outer wall data found for ' + self.name)
                    if 'ANGAXIS' in header.keys():
                        self.data['disk'] = HDUdata[0].data[header['ANGAXIS'],:]
                    else:
                        print('DATAINIT: Warning: No outer disk data found for ' + self.name)
                    # Remaining components are not always (or almost always) present, so no warning given if missing!
                    if 'SCATAXIS' in header.keys():
                        self.data['scatt']= HDUdata[0].data[header['SCATAXIS'],:]
                        negScatt = np.where(self.data['scatt'] < 0.0)[0]
                        if len(negScatt) > 0:
                            print('DATAINIT: WARNING: Some of your scattered light values are negative!')
                    if 'EXTAXIS' in header.keys():
                        self.extcorr      = HDUdata[0].data[header['EXTAXIS'],:]
                else:
                    self.data = ({'wl': HDUdata[0].data[:,0], 'phot': HDUdata[0].data[:,1], 'owall': HDUdata[0].data[:,2],
                                  'disk': HDUdata[0].data[:,3], 'iwall': HDUwall[0].data[HDUwall[0].header['WALLAXIS'],:]})
        HDUdata.close()
        return

    @keyErrHandle
    def calc_total(self, phot=1, iwall=1, idisk=1, owall=1, odisk = 1, dust=0, scatt = 0, verbose=1, dust_fill=3, altInner=None, altOuter=None, save=0, OTDpath=None):
        """
        Calculates the total flux for our object (likely to be used for plotting and/or analysis). Once calculated, it
        will be added to the data attribute for this object. If already calculated, will overwrite.

        INPUTS
        phot: BOOLEAN -- if 1 (True), will add photosphere component to the combined model.
        wall: BOOLEAN -- if 1 (True), will add inner wall component to the combined model.
        disk: BOOLEAN -- if 1 (True), will add disk component to the combined model.
        owall: BOOLEAN -- if 1 (True), will add outer wall component to the combined model.
        dust: INTEGER -- Must correspond to an opt. thin dust model number linked to a fits file in datapath directory.
        verbose: BOOLEAN -- if 1 (True), will print messages of what it's doing.
        dust_fill: INT -- How many numbers used in the model file for the optically thin dust (4 = name_OTD_XXXX.fits).
        altInner: FLOAT/INT -- if not None, will multiply inner wall flux by that amount.
        altOuter: FLOAT/INT -- if not None, will multiply outer wall flux by that amount.
        save: BOOLEAN -- if 1 (True), will print out the components to a .dat file.
        OTDpath: STRING -- optional path to OTD files
        """

        # Add the components to the total flux, checking each component along the way:
        totFlux         = np.zeros(len(self.data['wl']), dtype=float)
        componentNumber = 1
        if phot:
            if verbose:
                print('CALC_TOTAL: Adding photosphere component to the total flux.')
            totFlux     = totFlux + self.data['phot']
            componentNumber += 1

        if iwall:
            if verbose:
                print('CALC_TOTAL: Adding inner wall component to the total flux.')
            if altInner != None:
                self.newIWall = self.data['iwall'] * altInner
                totFlux       = totFlux + self.newIWall     # Note: if save=1, will save iwall w/ the original altinh.
                self.wallH    = self.iwallH * altInner
            else:
                totFlux = totFlux + self.data['iwall']
                self.wallH    = self.iwallH                 # Redundancy for plotting purposes.
                # If we tried changing altinh but want to now plot original, deleting the "newIWall" attribute from before.
                try:
                    del self.newIWall
                except AttributeError:
                    pass
            componentNumber += 1


        if idisk:
            if verbose:
                print('CALC_TOTAL: Adding inner disk component to the total flux.')
            totFlux     = totFlux + self.data['idisk']
            componentNumber += 1

        if odisk:
            if verbose:
                print('CALC_TOTAL: Adding outer disk component to the total flux.')
            totFlux     = totFlux + self.data['odisk']
            componentNumber += 1

        if owall:
            if verbose:
                print('CALC_TOTAL: Adding outer wall component to the total flux.')
            if altOuter != None:
                self.newOWall = self.data['owall'] * altOuter
                totFlux = totFlux + self.newOWall           # Note: if save=1, will save owall w/ the original altinh.
                self.owallH   = self.altinh * altOuter
            else:
                totFlux       = totFlux + self.data['owall']
                self.owallH   = self.altinh
                # If we tried changing altinh but want to now plot original, deleting the "newOWall" attribute from before.
                try:
                    del self.newOWall
                except AttributeError:
                    pass
            componentNumber += 1

        if dust != 0:
            dustNum     = str(dust).zfill(dust_fill)
            if OTDpath == None:
                dustHDU     = fits.open(self.dpath+self.name+'_OTD_'+dustNum+'.fits')
            else:
                dustHDU     = fits.open(OTDpath + self.name+'_OTD_'+dustNum+'.fits')
            if verbose:
                print('CALC_TOTAL: Adding optically thin dust component to total flux.')
            if self.new:
                self.data['dust'] = dustHDU[0].data[1,:]
            else:
                self.data['dust'] = dustHDU[0].data[:,1]
            totFlux     = totFlux + self.data['dust']
            componentNumber += 1

        # If scattered emission is in the dictionary, add it:
        if scatt:
            if verbose:
                print('CALC_TOTAL: Adding scattered light component to the total flux.')
            totFlux     = totFlux + self.data['scatt']
            componentNumber += 1

        # Add the total flux array to the data dictionary attribute:
        if verbose:
            print('CALC_TOTAL: Total flux calculated. Adding to the data structure.')
        self.data['total'] = totFlux
        componentNumber += 1

        #Add flags to the model to signify which components have been added together
        self.components = {'total':1, 'phot':phot, 'iwall':iwall, 'idisk':idisk, 'owall':owall, 'odisk':odisk, 'dust':dust, 'scatt':scatt, 'wall':0, 'disk':0, 'shock':0}

        # If save, create an output file with these components printed out:
        if save:
            outputTable = np.zeros([len(totFlux), componentNumber])

            # Populate the header and data table with the components and names:
            headerStr   = 'Wavelength, Total Flux, '
            outputTable[:, 0] = self.data['wl']
            outputTable[:, 1] = self.data['total']
            colNum      = 2
            if phot:
                headerStr += 'Photosphere, '
                outputTable[:, colNum] = self.data['phot']
                colNum += 1
            if wall:
                headerStr += 'Inner Wall, '
                outputTable[:, colNum] = self.data['iwall']
                colNum += 1
            if owall:
                headerStr += 'Outer Wall, '
                outputTable[:, colNum] = self.data['owall']
                colNum += 1
            if disk:
                headerStr += 'Outer Disk, '
                outputTable[:, colNum] = self.data['disk']
                colNum += 1
            if dust != 0:
                headerStr += 'Opt. Thin Dust, '
                outputTable[:, colNum] = self.data['dust']
                colNum += 1
            if scatt:
                headerStr += 'Scattered Light, '
                outputTable[:, colNum] = self.data['scatt']
                colNum += 1

            # Trim the header and save:
            headerStr  = headerStr[0:-2]
            filestring = '%s%s_%s.dat' % (self.dpath, self.name, str(self.jobn).zfill(self.fill))
            np.savetxt(filestring, outputTable, fmt='%.3e', delimiter=', ', header=headerStr, comments='#')

        return

class TTS_Obs(object):
    """
    Contains all the observational data for a given target system. Allows you to create a fits file with the data, so it can
    be reloaded in at a future time without the need to re-initialize the object. However, to create the object fits file, you will
    need to have this source code where Python can access it.

    ATTRIBUTES
    name: The name of the target whose observations this represents.
    spectra: The spectra measurements for said target.
    photometry: The photometry measurements for said target.
    ulim: Which (if any) photometry points are upper limits.
    phot_dens: Density (per wavelength) of photometric points.
    spec_dens: Density (per wavelength) of points in each spectrum.

    METHODS
    __init__: Initializes an instance of this class. Creates initial attributes (name and empty data dictionaries).
    add_spectra: Adds an entry (or replaces an entry) in the spectra attribute dictionary.
    add_photometry: Adds an entry (or replaces an entry) in the photometry attribute dictionary.
    saveObs: Saves the object as a fits to be reloaded later.
    """

    def __init__(self, name):
        """
        Initializes instances of the class and loads in data to the proper attributes.

        INPUTS
        name: The name of the target for which the data represents.
        """
        # Initalize attributes as empty. Can add to the data later.
        self.name       = name
        self.spectra    = {}
        self.photometry = {}
        self.ulim       = []
        self.spec_dens = {}
        self.phot_dens = 0.0

    def add_spectra(self, scope, wlarr, fluxarr, errors=None, py2 = False):
        """
        Adds an entry to the spectra attribute.

        INPUTS
        scope: The telescope or instrument that the spectrum was taken with.
        wlarr: The wavelenth array of the data. Should be in microns. Note: this is not checked.
        fluxarr: The flux array of the data. Should be in erg s-1 cm-2. Note: this is not checked.
        errors: (optional) The array of flux errors. Should be in erg s-1 cm-2. If None (default), will not add.
        """

        # Check if the telescope data already exists in the data file:
        if scope in self.spectra.keys():
            print('ADD_SPECTRA: Warning! This will overwrite current entry!')
            tries               = 1
            while tries <= 5:                                           # Give user 5 chances to choose if overwrite data or not
                if py2:
                    proceed         = raw_input('Proceed? (Y/N): ')         # Prompt and collect manual answer - requires Y,N,Yes,No (not case sensitive)
                else:
                    proceed         = input('Proceed? (Y/N): ')
                if proceed.upper() == 'Y' or proceed.upper() == 'YES':  # If Y or Yes, overwrite file, then break out of loop
                    print('ADD_SPECTRA: Replacing entry.')
                    if np.all(errors == None):
                        self.spectra[scope] = {'wl': wlarr, 'lFl': fluxarr}
                    else:
                        self.spectra[scope] = {'wl': wlarr, 'lFl': fluxarr, 'err': errors}
                    break
                elif proceed.upper() == 'N' or proceed.upper() == 'NO': # If N or No, do not overwrite data and return
                    print('ADD_SPECTRA: Will not replace entry. Returning now.')
                    return
                else:
                    tries       = tries + 1                             # If something else, lets you try again
            else:
                raise IOError('You did not enter the correct Y/N response. Returning without replacing.')   # If you enter bad response too many times, raise error.
        else:
            if np.all(errors) == None:
                self.spectra[scope] = {'wl': wlarr, 'lFl': fluxarr}
            else:
                self.spectra[scope] = {'wl': wlarr, 'lFl': fluxarr, 'err': errors}
        return

    def add_photometry(self, scope, wlarr, fluxarr, errors=None, ulim=0, verbose = 1, py2 = False):
        """
        Adds an entry to the photometry attribute.

        INPUTS
        scope: The telescope or instrument that the photometry was taken with.
        wlarr: The wavelength array of the data. Can also just be one value if an individual point. Should be in microns. Note: this is not checked.
        fluxarr: The flux array corresponding to the data. Should be in erg s-1 cm-2. Note: this is not checked.
        errors: (optional) The array of flux errors. Should be in erg s-1 cm-2. If None (default), will not add.
        ulim: BOOLEAN -- whether or not this photometric data is or is not an upper limit.

        NOTE:
        If synthetic fluxes want to be used when computing the chi square, these keywords
        need to be used when adding photometry:
        'CVSO', 'IRAC', 'MIPS', 'CANA', 'PACS', 'WISE', '2MASS'

        New instruments can be added with time. If any instrument is added,
        the instrKeylist should be updated.
        """
        # Check if scope is a string, and make it upper case
        # so that it matches filters keywords
        if type(scope) == str:
            scope.upper()
        else:
            raise IOError('scope should be a string.')

        # Check if instrument is in list of instruments with available synthetic fluxes
        instrKeylist = ['CVSO', 'IRAC','MIPS', 'CANA', 'PACS', 'WISE', '2MASS']
        if scope not in instrKeylist:
            if verbose:
                print('Synthetic fluxes for instrument "'+scope+'" cannot be currently computed.')
                print('Available instruments are: '+', '.join(instrKeylist))

        # Check that the wavelengths and fluxes entered make sense
        try: # If values entered are numeric, make them an array
            wlarr[0]
        except:
            try: # In case entered fluxes and wavelengths are of strange types
                wlarr = np.array([wlarr])
                fluxarr = np.array([fluxarr])
            except:
                raise IOError('ADD_PHOTOMETRY: The fluxes and wavelengths should be a list, an array, or individual numeric values.')
        if type(wlarr) == list: # If values entered are a list, make them an array
            wlarr = np.array(wlarr)
        if type(fluxarr) == list:
            fluxarr = np.array(fluxarr)
        if type(wlarr) == str or type(fluxarr) == str: # Check if they are strings
            raise IOError('ADD_PHOTOMETRY: The flux and wavelength should NOT be strings')
        if len(wlarr) != len(fluxarr): # Check if they have the same length
            raise IOError('ADD_PHOTOMETRY: The flux and wavelength should have the same number of elements')

        # Check if the telescope data already exists in the data file:
        if scope in self.photometry.keys():
            print('ADD_PHOTOMETRY: Warning! This will overwrite current entry!')
            tries                   = 1
            while tries <= 5:                                               # Give user 5 chances to choose if overwrite data or not
                if py2:
                    proceed             = raw_input('Proceed? (Y/N): ')         # Prompt and collect manual answer - requires Y,N,Yes,No (not case sensitive)
                else:
                    proceed             = input('Proceed? (Y/N): ')
                if proceed.upper() == 'Y' or proceed.upper() == 'YES':      # If Y or Yes, overwrite file, then break out of loop
                    print('ADD_PHOTOMETRY: Replacing entry.')
                    if errors == None:
                        self.photometry[scope]  = {'wl': wlarr, 'lFl': fluxarr}
                    else:
                        self.photometry[scope]  = {'wl': wlarr, 'lFl': fluxarr, 'err': errors}
                    if ulim == 1:
                        self.ulim.append(scope)                             # If upper limit, append metadata to ulim attribute list.
                    break
                elif proceed.upper() == 'N' or proceed.upper() == 'NO':     # If N or No, do not overwrite data and return
                    print('ADD_PHOTOMETRY: Will not replace entry. Returning now.')
                    return
                else:
                    tries           = tries + 1                             # If something else, lets you try again
            else:
                raise IOError('You did not enter the correct Y/N response. Returning without replacing.')   # If you enter bad response too many times, raise error.
        else:
            if np.all(errors == None):
                self.photometry[scope]  = {'wl': wlarr, 'lFl': fluxarr}     # If not an overwrite, writes data to the object's photometry attribute dictionary.
            else:
                self.photometry[scope]  = {'wl': wlarr, 'lFl': fluxarr, 'err': errors}
            if ulim == 1:
                self.ulim.append(scope)                                     # If upper limit, append metadata to ulim attribute list.
        # We reset the attribute phot_dens, since with new photometry it should be recalculated
        self.phot_dens = 0.0

        return

    def SPPickle(self, picklepath, clob = False, fill = 3):
        """
        Saves the object as a pickle. Damn it Jim, I'm a doctor not a pickle farmer!

        WARNING: If you reload the module BEFORE you save the observations as a pickle, this will NOT work! I'm not
        sure how to go about fixing this issue, so just be aware of this.

        INPUTS
        picklepath: The path where you will save the pickle. I recommend datapath for simplicity.
        clob: boolean, if set to True, will clobber the old pickle
        fill: How many numbers used in the model files (4 = name_XXXX.fits).

        OUTPUT:
        A pickle file of the name [self.name]_obs.pkl in the directory provided in picklepath.
        """

        # Check whether or not the pickle already exists:
        pathlist = glob(picklepath+'*')
        pathlist = [x[len(picklepath):] for x in pathlist]
        outname         = self.name + '_obs.pkl'
        count           = 1
        while 1:
            if outname in pathlist and clob == False:
                if count == 1:
                    print('SPPICKLE: Pickle already exists in directory. For safety, will change name.')
                countstr= str(count).zfill(fill)
                count   = count + 1
                outname = self.name + '_obs_' + countstr + '.pkl'
            else:
                break
        # Now that that's settled, let's save the pickle.
        f               = open(picklepath + outname, 'wb')
        cPickle.dump(self, f)
        f.close()
        return

    def saveObs(self, datapath=datapath, clob = 1, make_csv = False, dered = True,\
        Av = None, extlaw = None, Mstar = None, Mref = None, Rstar = None, \
        Rref = None, Tstar = None, Tref = None, dist = None, dref = None):
        """
        Saves a TTS_Obs object as a fits file (Replacing pickle files)

        INPUTS:
            None

        OPTIONAL INPUTS:
            datapath:[string] Path where the data will be saved. Default is datapath
            clob:[boolean] Overwrites existing files if true
            Av: [float] Extinction (Av)
            extlaw: [string] Law used to de-redden data
            make_csv: [boolean] Makes two .csv files containing photometry and spectra if true
            dered: [boolean] True if the data has been dereddened. Default here is True, since this
                   is working with the TTS_Obs class

            Mtar: [float] Mass of the star in Msun
            Mref: [string] Reference for Mstar

            Rstar: [float] Radius of the star in Rstar
            Rref: [string] Reference for Rstar

            Tstar: [float] Temperature of the star in K
            Tref: [string] Reference for Tstar

            dist: [float] Distance to the star in pc
            dref: [string] Reference for dist

        OUTPUT:
            A fits file with there extensions.
            The primary extension (extension 0) only has information in the header about the target
            The second extension (extension 1) contains photometry of the object in a binary fits table
            The third extension (extension 2) contains spectra of the object in a binary fits table

            Each table contains data points, errors, and the associated instrument. Extension 1 also contains
            if the object is an upper limit

        Author:
            Connor Robinson, October 19th, 2017
        """
        photkeys = list(self.photometry.keys())
        speckeys = list(self.spectra.keys())

        #Break the photometry down into something easier to write
        photometry = []
        for pkey in photkeys:
            for i in np.arange(len(self.photometry[pkey]['wl'])):
                if 'err' in self.photometry[pkey].keys():
                    if pkey in self.ulim:
                        photometry.append([self.photometry[pkey]['wl'][i], self.photometry[pkey]['lFl'][i], self.photometry[pkey]['err'][i], pkey, 1])
                    else:
                        photometry.append([self.photometry[pkey]['wl'][i], self.photometry[pkey]['lFl'][i], self.photometry[pkey]['err'][i], pkey, 0])
                else:
                    if pkey in self.ulim:
                        photometry.append([self.photometry[pkey]['wl'][i], self.photometry[pkey]['lFl'][i], np.nan, pkey, 1])
                    else:
                        photometry.append([self.photometry[pkey]['wl'][i], self.photometry[pkey]['lFl'][i], np.nan, pkey, 0])

        #Do the same for the spectra
        spectra = []
        for skey in speckeys:
            for i in np.arange(len(self.spectra[skey]['wl'])):
                if 'err' in self.spectra[skey].keys():
                    spectra.append([self.spectra[skey]['wl'][i], self.spectra[skey]['lFl'][i], self.spectra[skey]['err'][i], skey])
                else:
                    spectra.append([self.spectra[skey]['wl'][i], self.spectra[skey]['lFl'][i], np.nan, skey])

        photometry = np.array(photometry)
        spectra = np.array(spectra)

        #Now create the fits extensions using binary fits files
<<<<<<< HEAD
        photHDU = fits.BinTableHDU.from_columns(\
            [fits.Column(name='wl', format='E', array=photometry[:,0]),\
            fits.Column(name='lFl', format='E', array=photometry[:,1]),\
            fits.Column(name='err', format='E', array=photometry[:,2]),\
            fits.Column(name='instrument', format='A20', array=photometry[:,3]),\
            fits.Column(name='ulim', format='E', array=photometry[:,4])])

        specHDU = fits.BinTableHDU.from_columns(\
            [fits.Column(name='wl', format='E', array=spectra[:,0]),\
            fits.Column(name='lFl', format='E', array=spectra[:,1]),\
            fits.Column(name='err', format='E', array=spectra[:,2]),\
            fits.Column(name='instrument', format='A20', array=spectra[:,3])])

=======
        if len(photkeys) != 0:
            photHDU = fits.BinTableHDU.from_columns(\
                [fits.Column(name='wl', format='E', array=photometry[:,0]),\
                fits.Column(name='lFl', format='E', array=photometry[:,1]),\
                fits.Column(name='err', format='E', array=photometry[:,2]),\
                fits.Column(name='instrument', format='A20', array=photometry[:,3]),\
                fits.Column(name='ulim', format='E', array=photometry[:,4])])
        else:
            photHDU = fits.BinTableHDU.from_columns(
                [fits.Column(name='wl', format='E'),\
                fits.Column(name='lFl', format='E'),\
                fits.Column(name='err', format='E'),\
                fits.Column(name='instrument', format='A20'),\
                fits.Column(name='ulim', format='E') ])
        
        if len(speckeys) != 0:
            specHDU = fits.BinTableHDU.from_columns(\
                [fits.Column(name='wl', format='E', array=spectra[:,0]),\
                fits.Column(name='lFl', format='E', array=spectra[:,1]),\
                fits.Column(name='err', format='E', array=spectra[:,2]),\
                fits.Column(name='instrument', format='A20', array=spectra[:,3])])
        else:
            specHDU = fits.BinTableHDU.from_columns(\
                [fits.Column(name='wl', format='E'),\
                fits.Column(name='lFl', format='E'),\
                fits.Column(name='err', format='E'),\
                fits.Column(name='instrument', format='A20')])
        
>>>>>>> 6e6ac5df
        #Denote which extension is which
        photHDU.header.set('FITS_EXT', 'PHOTOMETRY')
        specHDU.header.set('FITS_EXT', 'SPECTRA')

        #Build the primary header
        prihdr = fits.Header()
        prihdr['DERED'] = dered

        if Av:
            prihdr['AV'] = Av
        if extlaw:
            prihdr['EXTLAW'] = extlaw

        prihdr['COMMENT'] = 'This file contains photometry in extension 1'
        prihdr['COMMENT'] = 'and contains spectra in extension 2 in the'
        prihdr['COMMENT'] = 'form of binary fits tables. See '
        prihdr['COMMENT'] = 'http://docs.astropy.org/en/stable/io/fits/ for'
        prihdr['COMMENT'] = 'more information about binary fits tables.'
        prihdr['COMMENT'] = 'Extension 0 does not contain a table as primary'
        prihdr['COMMENT'] = 'FITS extensions cannot hold binary tables,'
        prihdr['COMMENT'] = 'but it does hold some information about the object'
        prihdr['COMMENT'] = 'in the header.'
        prihdr['COMMENT'] = '**********************************************'
        prihdr['COMMENT'] = 'This file was created with EDGE, which is'
        prihdr['COMMENT'] = 'here: https://github.com/cespaillat/EDGE .'

        priHDU = fits.PrimaryHDU(header=prihdr)

        HDU = fits.HDUList([priHDU, photHDU, specHDU])
        HDU.writeto(datapath+self.name+'_obs.fits', clobber = clob)


class Red_Obs(TTS_Obs):
    """
    A similar class to TTS_Obs, except meant to be utilized for observations that have not yet been
    dereddened. Once dereddened, the Red_Obs object will be saved as a TTS_Obs object fits file. If saved prior to
    dereddening, the fits file will be associated with Red_Obs instead. I recommend keeping both.

    """

    def dered(self, Av, Av_unc, law, datapath, flux=1, lpath=commonpath, err_prop=1, UV = 0, clob = False, \
        Mstar = None, Mref = None, Rstar = None, Rref = None, Tstar = None, Tref = None, dist = None):
        """
        Deredden the spectra/photometry present in the object, and then convert to TTS_Obs structure.
        This function is adapted from the IDL procedure 'dered_calc.pro' (written by Melissa McClure).
        This requires the spectral fluxes to be units of erg s-1 cm-2 cm-1.

        INPUTS
        Av: The Av extinction value.
        Av_unc: The uncertainty in the Av value provided.
        law: The extinction law to be used -- these extinction laws are found in the ext_laws.pkl file.
             The options you have are 'mkm09_rv5', 'mkm09_rv3', and 'mathis90_rv3.1'
        datapath: Where your dereddened observations fits will be saved.
        flux: BOOLEAN -- if True (1), the function will treat your photometry as flux units (erg s-1 cm-2).
              if False (0), the function will treat your photometry as being Flambda (erg s-1 cm-2 cm-1).
        lpath: Where the 'ext_laws.pkl' file is located. I suggest hard coding it as 'edgepath'.
        err_prop: BOOLEAN -- if True (1), will propagate the uncertainty of your photometry with the
                  uncertainty in your Av. Otherwise, it will not.
        UV: Uses dereddening law from Whittet et al. 2004 based on the extinction towards HD 29647
            for wavelengths between 0.125-9.33 microns.
            NOTE: This is ONLY useful for stars extincted by diffuse media, with RV = 3.1 (MATHIS LAW)
        clob: boolean, if set to True, will clobber the old fits file

        OUTPUT
        Returns the dereddened object.
        Also creates a fits file called '[self.name]_obs.fits' in the path provided in datapath. If
        there is already an obs fits file there, it will add an integer to the name to differentiate
        between the two files, rather than overwriting.
        """

        # Read in the dereddening laws pickle. The default is whereever you keep EDGE.py, but you can move it.
        extPickle = open(lpath + 'ext_laws.pkl', 'rb')
        extLaws   = cPickle.load(extPickle, encoding = 'latin1')
        extPickle.close()

        # Figure out which law we will be using based on the user input and Av:
        if law == 'mkm09_rv5':
            print('Using the McClure (2009) ext. laws for Av >3\nwith the Mathis (1990) Rv=5.0 \
                   law for Av < 3\n(appropriate for molecular clouds like Ophiuchus).')
            AjoAks = 2.5341
            AvoAj  = 3.06

            if Av >= 8.0:                                       # high Av range
                wave_law = extLaws['mkm_high']['wl']
                ext_law  = extLaws['mkm_high']['ext'] / AjoAks
            elif Av >= 3.0 and Av < 8.0:                        # med Av range
                wave_law = extLaws['mkm_med']['wl']
                ext_law  = extLaws['mkm_med']['ext'] / AjoAks
            elif Av < 3.0:                                      # low Av range
                wave_law = extLaws['mathis_rv5']['wl']
                ext_law  = extLaws['mathis_rv5']['ext']
            else:
                raise ValueError('DERED: Specified Av is not within acceptable ranges.')
        elif law == 'mkm09_rv3':
            print('Using the McClure (2009) ext. laws for Av >3\nwith the Mathis (1990) Rv=3.1 \
                   law for Av < 3\n(appropriate for molecular clouds like Taurus).')
            AjoAks = 2.5341
            AvoAj  = 3.55 # for Rv=3.1 **WARNING** this is still the Rv=5 curve until 2nd step below.

            if Av >= 8.0:                                       # high Av range
                wave_law = extLaws['mkm_high']['wl']
                ext_law  = extLaws['mkm_high']['ext'] / AjoAks
            elif Av >= 3.0 and Av < 8.0:                        # med Av range
                wave_law = extLaws['mkm_med']['wl']
                ext_law  = extLaws['mkm_med']['ext'] / AjoAks
            elif Av < 3.0:                                      # low Av range
                wave_law = extLaws['mathis_rv3']['wl']
                ext_law  = extLaws['mathis_rv3']['ext']
            else:
                raise ValueError('DERED: Specified Av is not within acceptable ranges.')

            # Fix to the wave and ext. law:
            wave_jm  = extLaws['mathis_rv3']['wl']
            ext_jm   = extLaws['mathis_rv3']['ext']
            jindmkm  = np.where(wave_law >= 1.25)[0]
            jindjm   = np.where(wave_jm < 1.25)[0]
            wave_law = np.append(wave_jm[jindjm], wave_law[jindmkm])
            ext_law  = np.append(ext_jm[jindjm], ext_law[jindmkm])

        elif law == 'mathis90_rv3.1':
            print('Using the Mathis (1990) Rv=3.1 law\n(appropriate for diffuse ISM).')
            AjoAks   = 2.5341
            AvoAj    = 3.55                                     # for Rv=3.1
            wave_law = extLaws['mathis_rv3']['wl']
            ext_law  = extLaws['mathis_rv3']['ext']
        else:
            raise ValueError('DERED: Specified extinction law string is not recognized.')

        A_object        = Av
        A_object_string = str(round(A_object,2))

        # Open up a new TTS_Obs object to take the dereddened values:
        deredObs        = TTS_Obs(self.name)

        # Loop over the provided spectra (and possible errors), and compute the dereddened fluxes
        # and uncertainties where available. The possible uncertainties calculations are both the
        # SSC/SMART's "spectral uncertainty" and the "nod-differenced uncertainty".

        for specKey in self.spectra.keys():
            extInterpolated = np.interp(self.spectra[specKey]['wl'], wave_law, ext_law) # Interpolated ext.

            #If the UV flag is on, replace the extinction law between 0.125 - .33 microns with a different law
            if UV == True:

                #Ensure that you are using the Rv = 3.1 Mathis law
                if law != 'mathis90_rv3.1' and law != 'mkm09_rv3':
                    raise ValueError('UV dereddening mode for use only with the low extinction laws (mathis90_rv3.1 and mkm09_rv3)')

                #Covert wavelength to 1/microns
                x = self.spectra[specKey]['wl'] ** (-1)

                #Define the valid range (3-8 (micron)^-1)
                UVrange = np.where((x > 3) & (x < 8))

                # If the range does contain some points in the right wavelength range, calculate the new extinction law there
                if len(UVrange[0]) != 0:

                    #Because this function only works for diffuse regions, forced to use an Rv of 3.1 (common interstellar value)
                    Rv = 3.1

                    # Define the extinction parameters (HD 29647, Table 1, Whittet et al. 2004)
                    # Functional form of the extinction from Fitzpatrick + Massa (1988, 1990)
                    c1 = 0.005
                    c2 = 0.813
                    c3 = 3.841
                    c4 = 0.717
                    x0 = 4.650
                    gamma = 1.578

                    #Calculate the extinction at each wavelength in terms of Alambda/Av
                    #Uses parametrization set up by Fitzpatrick + Massa (1988, 1990)

                    #Drude function at x0 with width gamma
                    D = (x**2) / ((x**2 - x0**2)**2 + gamma**2*x**2)
                    #Polynomial representing far UV rise
                    F = 0.5392*(x-5.9)**2 + 0.0564*(x-5.9)**3
                    F[np.where(x<5.9)] = 0

                    #Calculate A_UV and truncate outside the valid range (3-8 (micron)^-1)
                    ext_UV_all = 1 + (c1 + c2*x + c3*D + c4*F)/Rv

                    ext_UV = ext_UV_all[UVrange[0]]

                    #Convert from Alam/Av to Alam/Aj to be consitant with extInterpolated
                    ext_UV_j = ext_UV * AvoAj

                    #Replace the old values of extinction with the new ones
                    extInterpolated[UVrange[0]] = ext_UV_j

                else:
                    pass


            A_lambda        = extInterpolated * (A_object / AvoAj)
            spec_flux       = np.float64(self.spectra[specKey]['lFl']*10.0**(0.4*A_lambda))



            if 'err' in self.spectra[specKey].keys():
                spec_unc    = np.float64(spec_flux*np.sqrt(((self.spectra[specKey]['err']/self.spectra[specKey]['lFl'])\
                                         **2.) + (((0.4*math.log(10)*extInterpolated*Av_unc)/(AvoAj))**2.)) )
            else:
                spec_unc    = None

            # Correct units to flux:
            #Apparently I don't need this anymore?
#            spec_flux       = spec_flux * self.spectra[specKey]['wl'] * 1e-4

#            if spec_unc != None:
#                spec_unc    = spec_unc  * self.spectra[specKey]['wl'] * 1e-4

            deredObs.add_spectra(specKey, self.spectra[specKey]['wl'], spec_flux, errors=spec_unc)


        # Spectra are done, onwards to photometry:
        for photKey in self.photometry.keys():
            extInterpolated = np.interp(self.photometry[photKey]['wl'], wave_law, ext_law)

            #If the UV flag is on, replace the extinction law between 0.125 - .33 microns with a different law
            if UV == True:

                #Ensure that you are using the Rv = 3.1 Mathis law
                if law != 'mathis90_rv3.1' and law != 'mkm09_rv3':
                    raise ValueError('UV dereddening mode for use only with the low extinction laws (mathis90_rv3.1 and mkm09_rv3)')

                #Covert wavelength to 1/microns
                x = self.photometry[photKey]['wl'] ** (-1)

                #Define the valid range (3-8 (micron)^-1)
                UVrange = np.where((x > 3) & (x < 8))

                # If the range does contain some points in the right wavelength range, calculate the new extinction law there
                if len(UVrange[0]) != 0:

                    #Because this function only works for diffuse regions, forced to use an Rv of 3.1 (common interstellar value)
                    Rv = 3.1

                    # Define the extinction parameters (HD 29647, Table 1, Whittet et al. 2004)
                    # Functional form of the extinction from Fitzpatrick + Massa (1988, 1990)
                    c1 = 0.005
                    c2 = 0.813
                    c3 = 3.841
                    c4 = 0.717
                    x0 = 4.650
                    gamma = 1.578

                    #Calculate the extinction at each wavelength in terms of Alambda/Av
                    #Uses parametrization set up by Fitzpatrick + Massa (1988, 1990)

                    #Drude function at x0 with width gamma
                    D = (x**2) / ((x**2 - x0**2)**2 + gamma**2*x**2)
                    #Polynomial representing far UV rise
                    F = 0.5392*(x-5.9)**2 + 0.0564*(x-5.9)**3
                    F[np.where(x<5.9)] = 0

                    #Calculate A_UV and truncate outside the valid range (3-8 (micron)^-1)
                    ext_UV_all = 1 + (c1 + c2*x + c3*D + c4*F)/Rv

                    ext_UV = ext_UV_all[UVrange[0]]

                    #Convert from Alam/Av to Alam/Aj to be consitant with extInterpolated
                    ext_UV_j = ext_UV * AvoAj

                    #Replace the old values of extinction with the new ones
                    extInterpolated[UVrange[0]] = ext_UV_j


                else:
                    pass

            A_lambda        = extInterpolated * (A_object / AvoAj)
            if flux:
                photcorr    = self.photometry[photKey]['lFl'] / (self.photometry[photKey]['wl']*1e-4)
            else:
                photcorr    = self.photometry[photKey]['lFl']
            phot_dered      = np.float64(photcorr*10.0**(0.4*A_lambda))
            if 'err' in self.photometry[photKey].keys():
                if flux:
                    errcorr = self.photometry[photKey]['err'] / (self.photometry[photKey]['wl']*1e-4)
                else:
                    errcorr = self.photometry[photKey]['err']
                if err_prop:
                    phot_err= np.float64(photcorr * np.sqrt(((errcorr/photcorr)**2.) + \
                                         (((0.4*math.log(10.)*extInterpolated*Av_unc)/AvoAj)**2.)) )
                else:
                    phot_err= np.float64(errcorr*10.0**(0.4*A_lambda)) # Without propogating error!
            else:
                phot_err    = None
            if photKey in self.ulim:
                ulimVal     = 1
            else:
                ulimVal     = 0
            # Now, convert everything to flux units:
            phot_dered      = phot_dered * self.photometry[photKey]['wl'] * 1e-4
            try:
                phot_err        = phot_err * self.photometry[photKey]['wl'] * 1e-4
            except TypeError:
                pass
            deredObs.add_photometry(photKey, self.photometry[photKey]['wl'], phot_dered, errors=phot_err, ulim=ulimVal, verbose = 0)

        # Now that the new TTS_Obs object has been created and filled in, we must save it:
        deredObs.saveObs(datapath = datapath, clob = clob, Av = Av, extlaw = law)
        return deredObs



    def saveObs(self, datapath=datapath, clob = 1, make_csv = False, dered = False,\
        Av = None, extlaw = None, Mstar = None, Mref = None, Rstar = None, \
        Rref = None, Tstar = None, Tref = None, dist = None, dref = None):
        """
        Saves a TTS_Obs object as a fits file (Replacing pickle files)

        INPUTS:
            None

        OPTIONAL INPUTS:
            datapath:[string] Path where the data will be saved. Default is datapath
            clob:[boolean] Overwrites existing files if true
            Av: [float] Extinction (Av)
            extlaw: [string] Law used to de-redden data
            make_csv: [boolean] Makes two .csv files containing photometry and spectra if true
            dered: [boolean] True if the data has been dereddened. Default here is False, since this
                   is working with the Red_Obs class

            Mtar: [float] Mass of the star in Msun
            Mref: [string] Reference for Mstar

            Rstar: [float] Radius of the star in Rstar
            Rref: [string] Reference for Rstar

            Tstar: [float] Temperature of the star in K
            Tref: [string] Reference for Tstar

            dist: [float] Distance to the star in pc
            dref: [string] Reference for dist

        OUTPUT:
            A fits file with there extensions.
            The primary extension (extension 0) only has information in the header about the target
            The second extension (extension 1) contains photometry of the object in a binary fits table
            The third extension (extension 2) contains spectra of the object in a binary fits table

            Each table contains data points, errors, and the associated instrument. Extension 1 also contains
            if the object is an upper limit

        Author:
            Connor Robinson, October 19th, 2017
        """
        photkeys = list(self.photometry.keys())
        speckeys = list(self.spectra.keys())

        #Break the photometry down into something easier to write
        photometry = []
        for pkey in photkeys:
            for i in np.arange(len(self.photometry[pkey]['wl'])):
                if 'err' in self.photometry[pkey].keys():
                    if pkey in self.ulim:
                        photometry.append([self.photometry[pkey]['wl'][i], self.photometry[pkey]['lFl'][i], self.photometry[pkey]['err'][i], pkey, 1])
                    else:
                        photometry.append([self.photometry[pkey]['wl'][i], self.photometry[pkey]['lFl'][i], self.photometry[pkey]['err'][i], pkey, 0])
                else:
                    if pkey in self.ulim:
                        photometry.append([self.photometry[pkey]['wl'][i], self.photometry[pkey]['lFl'][i], np.nan, pkey, 1])
                    else:
                        photometry.append([self.photometry[pkey]['wl'][i], self.photometry[pkey]['lFl'][i], np.nan, pkey, 0])

        #Do the same for the spectra
        spectra = []
        for skey in speckeys:
            for i in np.arange(len(self.spectra[skey]['wl'])):
                if 'err' in self.spectra[skey].keys():
                    spectra.append([self.spectra[skey]['wl'][i], self.spectra[skey]['lFl'][i], self.spectra[skey]['err'][i], skey])
                else:
                    spectra.append([self.spectra[skey]['wl'][i], self.spectra[skey]['lFl'][i], np.nan, skey])

        photometry = np.array(photometry)
        spectra = np.array(spectra)

        #Now create the fits extensions using binary fits files
        photHDU = fits.BinTableHDU.from_columns(\
            [fits.Column(name='wl', format='E', array=photometry[:,0]),\
            fits.Column(name='lFl', format='E', array=photometry[:,1]),\
            fits.Column(name='err', format='E', array=photometry[:,2]),\
            fits.Column(name='instrument', format='A20', array=photometry[:,3]),\
            fits.Column(name='ulim', format='E', array=photometry[:,4])])

        specHDU = fits.BinTableHDU.from_columns(\
            [fits.Column(name='wl', format='E', array=spectra[:,0]),\
            fits.Column(name='lFl', format='E', array=spectra[:,1]),\
            fits.Column(name='err', format='E', array=spectra[:,2]),\
            fits.Column(name='instrument', format='A20', array=spectra[:,3])])

        #Denote which extension is which
        photHDU.header.set('FITS_EXT', 'PHOTOMETRY')
        specHDU.header.set('FITS_EXT', 'SPECTRA')

        #Build the primary header
        prihdr = fits.Header()
        prihdr['DERED'] = dered

        if Av:
            prihdr['AV'] = Av
        if extlaw:
            prihdr['EXTLAW'] = extlaw

        prihdr['COMMENT'] = 'This file contains photometry in extension 1'
        prihdr['COMMENT'] = 'and contains spectra in extension 2 in the'
        prihdr['COMMENT'] = 'form of binary fits tables. See '
        prihdr['COMMENT'] = 'http://docs.astropy.org/en/stable/io/fits/ for'
        prihdr['COMMENT'] = 'more information about binary fits tables.'
        prihdr['COMMENT'] = 'Extension 0 does not contain a table as primary'
        prihdr['COMMENT'] = 'FITS extensions cannot hold binary tables,'
        prihdr['COMMENT'] = 'but it does hold some information about the object'
        prihdr['COMMENT'] = 'in the header.'
        prihdr['COMMENT'] = '**********************************************'
        prihdr['COMMENT'] = 'This file was created with EDGE, which is'
        prihdr['COMMENT'] = 'here: https://github.com/cespaillat/EDGE .'

        priHDU = fits.PrimaryHDU(header=prihdr)

        HDU = fits.HDUList([priHDU, photHDU, specHDU])
        HDU.writeto(datapath+self.name+'_obs.fits', clobber = clob)

    def SPPickle(self, picklepath, clob = False, fill = 3):
        """
        The new version of SPPickle, different so you can differentiate between red and dered pickles.

        INPUT
        picklepath: The path where the new pickle file will be located.
        clob: boolean, if set to True, will clobber the old pickle
        fill: How many numbers used in the model files (4 = name_XXXX.fits).

        OUTPUT
        A new pickle file in picklepath, of the name [self.name]_red.pkl
        """

        # Check whether or not the pickle already exists:
        pathlist = glob(picklepath+'*')
        pathlist = [x[len(picklepath):] for x in pathlist]

        outname         = self.name + '_red.pkl'
        count           = 1
        while 1:
            if outname in pathlist and clob == False:
                if count == 1:
                    print('SPPICKLE: Pickle already exists in directory. For safety, will change name.')
                countstr= str(count).zfill(fill)
                count   = count + 1
                outname = self.name + '_red_' + countstr + '.pkl'
            else:
                break
        # Now that that's settled, let's save the pickle.
        f               = open(picklepath + outname, 'wb')
        cPickle.dump(self, f)
        f.close()
        return<|MERGE_RESOLUTION|>--- conflicted
+++ resolved
@@ -2562,21 +2562,6 @@
         spectra = np.array(spectra)
 
         #Now create the fits extensions using binary fits files
-<<<<<<< HEAD
-        photHDU = fits.BinTableHDU.from_columns(\
-            [fits.Column(name='wl', format='E', array=photometry[:,0]),\
-            fits.Column(name='lFl', format='E', array=photometry[:,1]),\
-            fits.Column(name='err', format='E', array=photometry[:,2]),\
-            fits.Column(name='instrument', format='A20', array=photometry[:,3]),\
-            fits.Column(name='ulim', format='E', array=photometry[:,4])])
-
-        specHDU = fits.BinTableHDU.from_columns(\
-            [fits.Column(name='wl', format='E', array=spectra[:,0]),\
-            fits.Column(name='lFl', format='E', array=spectra[:,1]),\
-            fits.Column(name='err', format='E', array=spectra[:,2]),\
-            fits.Column(name='instrument', format='A20', array=spectra[:,3])])
-
-=======
         if len(photkeys) != 0:
             photHDU = fits.BinTableHDU.from_columns(\
                 [fits.Column(name='wl', format='E', array=photometry[:,0]),\
@@ -2605,7 +2590,6 @@
                 fits.Column(name='err', format='E'),\
                 fits.Column(name='instrument', format='A20')])
         
->>>>>>> 6e6ac5df
         #Denote which extension is which
         photHDU.header.set('FITS_EXT', 'PHOTOMETRY')
         specHDU.header.set('FITS_EXT', 'SPECTRA')
